import logging
import os

from lib import MyInfer, MyTrain
from lib.activelearning import MyStrategy, Tta
from monai.apps import load_from_mmar

from monailabel.interfaces import MONAILabelApp
from monailabel.utils.activelearning import Random
from monailabel.utils.scoring.tta_scoring import TtaScoring

logger = logging.getLogger(__name__)


class MyApp(MONAILabelApp):
    def __init__(self, app_dir, studies):
        self.model_dir = os.path.join(app_dir, "model")
        self.final_model = os.path.join(self.model_dir, "model.pt")

        self.mmar = "clara_pt_spleen_ct_segmentation_1"

        super().__init__(
            app_dir=app_dir,
            studies=studies,
            name="Segmentation - Spleen",
            description="Active Learning solution to label Spleen Organ over 3D CT Images",
            version=2,
        )

    def init_infers(self):
        infers = {
            "segmentation_spleen": MyInfer(self.final_model, load_from_mmar(self.mmar, self.model_dir)),
        }

        # Simple way to Add deepgrow 2D+3D models for infer tasks
        infers.update(self.deepgrow_infer_tasks(self.model_dir))
        return infers

    def init_trainers(self):
        return {
            "segmentation_spleen": MyTrain(
                self.model_dir, load_from_mmar(self.mmar, self.model_dir), publish_path=self.final_model
            )
        }

    def init_strategies(self):
        return {
            "random": Random(),
            "first": MyStrategy(),
<<<<<<< HEAD
        }
=======
            "Tta": Tta(),
        }

    def init_scoring_methods(self):
        return {
            "tta_scoring": TtaScoring(),
        }

    def train(self, request):
        logger.info(f"Training request: {request}")

        output_dir = os.path.join(self.model_dir, request.get("name", "model_01"))

        # App Owner can decide which checkpoint to load (from existing output folder or from base checkpoint)
        load_path = os.path.join(output_dir, "model.pt")
        if not os.path.exists(load_path) and request.get("pretrained", True):
            load_path = None
            network = load_from_mmar(self.mmar, self.model_dir)
        else:
            network = load_from_mmar(self.mmar, self.model_dir, pretrained=False)

        # Datalist for train/validation
        train_d, val_d = self.partition_datalist(self.datastore().datalist(), request.get("val_split", 0.2))

        task = MyTrain(
            output_dir=output_dir,
            train_datalist=train_d,
            val_datalist=val_d,
            network=network,
            load_path=load_path,
            publish_path=self.final_model,
            stats_path=self.train_stats_path,
            device=request.get("device", "cuda"),
            lr=request.get("lr", 0.0001),
            val_split=request.get("val_split", 0.2),
            max_epochs=request.get("epochs", 1),
            amp=request.get("amp", True),
            train_batch_size=request.get("train_batch_size", 1),
            val_batch_size=request.get("val_batch_size", 1),
        )
        return task()
>>>>>>> 74925261
<|MERGE_RESOLUTION|>--- conflicted
+++ resolved
@@ -47,48 +47,10 @@
         return {
             "random": Random(),
             "first": MyStrategy(),
-<<<<<<< HEAD
-        }
-=======
             "Tta": Tta(),
         }
 
     def init_scoring_methods(self):
         return {
             "tta_scoring": TtaScoring(),
-        }
-
-    def train(self, request):
-        logger.info(f"Training request: {request}")
-
-        output_dir = os.path.join(self.model_dir, request.get("name", "model_01"))
-
-        # App Owner can decide which checkpoint to load (from existing output folder or from base checkpoint)
-        load_path = os.path.join(output_dir, "model.pt")
-        if not os.path.exists(load_path) and request.get("pretrained", True):
-            load_path = None
-            network = load_from_mmar(self.mmar, self.model_dir)
-        else:
-            network = load_from_mmar(self.mmar, self.model_dir, pretrained=False)
-
-        # Datalist for train/validation
-        train_d, val_d = self.partition_datalist(self.datastore().datalist(), request.get("val_split", 0.2))
-
-        task = MyTrain(
-            output_dir=output_dir,
-            train_datalist=train_d,
-            val_datalist=val_d,
-            network=network,
-            load_path=load_path,
-            publish_path=self.final_model,
-            stats_path=self.train_stats_path,
-            device=request.get("device", "cuda"),
-            lr=request.get("lr", 0.0001),
-            val_split=request.get("val_split", 0.2),
-            max_epochs=request.get("epochs", 1),
-            amp=request.get("amp", True),
-            train_batch_size=request.get("train_batch_size", 1),
-            val_batch_size=request.get("val_batch_size", 1),
-        )
-        return task()
->>>>>>> 74925261
+        }