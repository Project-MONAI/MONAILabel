# Copyright 2020 - 2021 MONAI Consortium
# Licensed under the Apache License, Version 2.0 (the "License");
# you may not use this file except in compliance with the License.
# You may obtain a copy of the License at
#     http://www.apache.org/licenses/LICENSE-2.0
# Unless required by applicable law or agreed to in writing, software
# distributed under the License is distributed on an "AS IS" BASIS,
# WITHOUT WARRANTIES OR CONDITIONS OF ANY KIND, either express or implied.
# See the License for the specific language governing permissions and
# limitations under the License.

from monai.inferers import SlidingWindowInferer
from monai.transforms import (
    Activationsd,
    AddChanneld,
    AsDiscreted,
    LoadImaged,
    ScaleIntensityRanged,
    Spacingd,
    ToNumpyd,
    ToTensord,
)

from monailabel.interfaces.tasks.infer import InferTask, InferType
from monailabel.transform.post import BoundingBoxd, Restored


class MyInfer(InferTask):
    """
    This provides Inference Engine for pre-trained spleen segmentation (UNet) model over MSD Dataset.
    """

    def __init__(
        self,
        path,
        network=None,
        type=InferType.SEGMENTATION,
        labels="spleen",
        dimension=3,
        description="A pre-trained model for volumetric (3D) segmentation of the spleen from CT image",
    ):
        super().__init__(
            path=path,
            network=network,
            type=type,
            labels=labels,
            dimension=dimension,
            description=description,
        )

<<<<<<< HEAD
    def pre_transforms(self, data):
=======
    def pre_transforms(self, data=None):
>>>>>>> 800dd637
        return [
            LoadImaged(keys="image"),
            AddChanneld(keys="image"),
            Spacingd(keys="image", pixdim=[1.0, 1.0, 1.0]),
            ScaleIntensityRanged(keys="image", a_min=-57, a_max=164, b_min=0.0, b_max=1.0, clip=True),
            ToTensord(keys="image"),
        ]

<<<<<<< HEAD
    def inferer(self, data):
        return SlidingWindowInferer(roi_size=[160, 160, 160])

    def post_transforms(self, data):
=======
    def inferer(self, data=None):
        return SlidingWindowInferer(roi_size=[160, 160, 160])

    def post_transforms(self, data=None):
>>>>>>> 800dd637
        return [
            Activationsd(keys="pred", softmax=True),
            AsDiscreted(keys="pred", argmax=True),
            ToNumpyd(keys="pred"),
            Restored(keys="pred", ref_image="image"),
            BoundingBoxd(keys="pred", result="result", bbox="bbox"),
        ]<|MERGE_RESOLUTION|>--- conflicted
+++ resolved
@@ -48,11 +48,7 @@
             description=description,
         )
 
-<<<<<<< HEAD
-    def pre_transforms(self, data):
-=======
     def pre_transforms(self, data=None):
->>>>>>> 800dd637
         return [
             LoadImaged(keys="image"),
             AddChanneld(keys="image"),
@@ -61,17 +57,10 @@
             ToTensord(keys="image"),
         ]
 
-<<<<<<< HEAD
-    def inferer(self, data):
-        return SlidingWindowInferer(roi_size=[160, 160, 160])
-
-    def post_transforms(self, data):
-=======
     def inferer(self, data=None):
         return SlidingWindowInferer(roi_size=[160, 160, 160])
 
     def post_transforms(self, data=None):
->>>>>>> 800dd637
         return [
             Activationsd(keys="pred", softmax=True),
             AsDiscreted(keys="pred", argmax=True),
