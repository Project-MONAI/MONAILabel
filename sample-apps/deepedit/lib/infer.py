# Copyright 2020 - 2021 MONAI Consortium
# Licensed under the Apache License, Version 2.0 (the "License");
# you may not use this file except in compliance with the License.
# You may obtain a copy of the License at
#     http://www.apache.org/licenses/LICENSE-2.0
# Unless required by applicable law or agreed to in writing, software
# distributed under the License is distributed on an "AS IS" BASIS,
# WITHOUT WARRANTIES OR CONDITIONS OF ANY KIND, either express or implied.
# See the License for the specific language governing permissions and
# limitations under the License.

from monai.apps.deepgrow.transforms import AddGuidanceFromPointsd, AddGuidanceSignald
from monai.inferers import SimpleInferer
from monai.transforms import (
    Activationsd,
    AddChanneld,
    AsDiscreted,
    LoadImaged,
    NormalizeIntensityd,
    Orientationd,
    Resized,
    SqueezeDimd,
    ToNumpyd,
    ToTensord,
)

from monailabel.deepedit.transforms import DiscardAddGuidanced, ResizeGuidanceCustomd, SingleLabelSingleModalityd
from monailabel.interfaces.tasks.infer import InferTask, InferType
from monailabel.transform.post import Restored


class DeepEditSeg(InferTask):
    """
    This provides Inference Engine for pre-trained model over MSD Dataset.
    """

    def __init__(
        self,
        path,
        network=None,
        type=InferType.SEGMENTATION,
        labels="organ",
        dimension=3,
        spatial_size=(128, 128, 64),
        target_spacing=(1.0, 1.0, 1.0),
        description="A DeepEdit model for volumetric (3D) segmentation over 3D Images",
    ):
        super().__init__(
            path=path,
            network=network,
            type=type,
            labels=labels,
            dimension=dimension,
            description=description,
            input_key="image",
            output_label_key="pred",
            output_json_key="result",
        )

        self.spatial_size = spatial_size
        self.target_spacing = target_spacing

<<<<<<< HEAD
    def pre_transforms(self, data):
=======
    def pre_transforms(self, data=None):
>>>>>>> 800dd637
        return [
            LoadImaged(keys="image"),
            SingleLabelSingleModalityd(keys="image"),
            AddChanneld(keys="image"),
            Orientationd(keys="image", axcodes="RAS"),
            NormalizeIntensityd(keys="image"),
            Resized(keys="image", spatial_size=self.spatial_size, mode="area"),
            DiscardAddGuidanced(keys="image"),
            ToTensord(keys="image"),
        ]

<<<<<<< HEAD
    def inferer(self, data):
        return SimpleInferer()

    def inverse_transforms(self, data):
        return []  # Self-determine from the list of pre-transforms provided

    def post_transforms(self, data):
=======
    def inferer(self, data=None):
        return SimpleInferer()

    def inverse_transforms(self, data=None):
        return []  # Self-determine from the list of pre-transforms provided

    def post_transforms(self, data=None):
>>>>>>> 800dd637
        return [
            ToTensord(keys="pred"),
            Activationsd(keys="pred", sigmoid=True),
            AsDiscreted(keys="pred", threshold_values=True, logit_thresh=0.51),
            SqueezeDimd(keys="pred", dim=0),
            ToNumpyd(keys="pred"),
            Restored(keys="pred", ref_image="image"),
        ]


class DeepEdit(InferTask):
    """
    This provides Inference Engine for Deepgrow over DeepEdit model.
    """

    def __init__(
        self,
        path,
        network=None,
        type=InferType.DEEPEDIT,
        dimension=3,
        description="A pre-trained 3D DeepGrow model based on UNET",
        spatial_size=(128, 128, 64),
        target_spacing=(1.0, 1.0, 1.0),
    ):
        super().__init__(
            path=path,
            network=network,
            type=type,
            labels=None,
            dimension=dimension,
            description=description,
        )

        self.spatial_size = spatial_size
        self.target_spacing = target_spacing

<<<<<<< HEAD
    def pre_transforms(self, data):
=======
    def pre_transforms(self, data=None):
>>>>>>> 800dd637
        return [
            LoadImaged(keys="image", reader="nibabelreader"),
            SingleLabelSingleModalityd(keys="image"),
            AddChanneld(keys="image"),
            # Spacing might not be needed as resize transform is used later.
            # Spacingd(keys=["image", "label"], pixdim=self.target_spacing, mode=("bilinear", "nearest")),
            Orientationd(keys="image", axcodes="RAS"),
            SqueezeDimd(keys="image", dim=0),
            AddGuidanceFromPointsd(ref_image="image", guidance="guidance", dimensions=3),
            AddChanneld(keys="image"),
            NormalizeIntensityd(keys="image"),
            Resized(keys="image", spatial_size=self.spatial_size, mode="area"),
            ResizeGuidanceCustomd(guidance="guidance", ref_image="image"),
            AddGuidanceSignald(image="image", guidance="guidance"),
            ToTensord(keys="image"),
        ]

<<<<<<< HEAD
    def inferer(self, data):
        return SimpleInferer()

    def inverse_transforms(self, data):
        return []  # Self-determine from the list of pre-transforms provided

    def post_transforms(self, data):
=======
    def inferer(self, data=None):
        return SimpleInferer()

    def inverse_transforms(self, data=None):
        return []  # Self-determine from the list of pre-transforms provided

    def post_transforms(self, data=None):
>>>>>>> 800dd637
        return [
            ToTensord(keys="pred"),
            Activationsd(keys="pred", sigmoid=True),
            AsDiscreted(keys="pred", threshold_values=True, logit_thresh=0.51),
            ToNumpyd(keys="pred"),
            Restored(keys="pred", ref_image="image"),
        ]<|MERGE_RESOLUTION|>--- conflicted
+++ resolved
@@ -60,11 +60,7 @@
         self.spatial_size = spatial_size
         self.target_spacing = target_spacing
 
-<<<<<<< HEAD
-    def pre_transforms(self, data):
-=======
     def pre_transforms(self, data=None):
->>>>>>> 800dd637
         return [
             LoadImaged(keys="image"),
             SingleLabelSingleModalityd(keys="image"),
@@ -76,15 +72,6 @@
             ToTensord(keys="image"),
         ]
 
-<<<<<<< HEAD
-    def inferer(self, data):
-        return SimpleInferer()
-
-    def inverse_transforms(self, data):
-        return []  # Self-determine from the list of pre-transforms provided
-
-    def post_transforms(self, data):
-=======
     def inferer(self, data=None):
         return SimpleInferer()
 
@@ -92,7 +79,6 @@
         return []  # Self-determine from the list of pre-transforms provided
 
     def post_transforms(self, data=None):
->>>>>>> 800dd637
         return [
             ToTensord(keys="pred"),
             Activationsd(keys="pred", sigmoid=True),
@@ -130,11 +116,7 @@
         self.spatial_size = spatial_size
         self.target_spacing = target_spacing
 
-<<<<<<< HEAD
-    def pre_transforms(self, data):
-=======
     def pre_transforms(self, data=None):
->>>>>>> 800dd637
         return [
             LoadImaged(keys="image", reader="nibabelreader"),
             SingleLabelSingleModalityd(keys="image"),
@@ -152,15 +134,6 @@
             ToTensord(keys="image"),
         ]
 
-<<<<<<< HEAD
-    def inferer(self, data):
-        return SimpleInferer()
-
-    def inverse_transforms(self, data):
-        return []  # Self-determine from the list of pre-transforms provided
-
-    def post_transforms(self, data):
-=======
     def inferer(self, data=None):
         return SimpleInferer()
 
@@ -168,7 +141,6 @@
         return []  # Self-determine from the list of pre-transforms provided
 
     def post_transforms(self, data=None):
->>>>>>> 800dd637
         return [
             ToTensord(keys="pred"),
             Activationsd(keys="pred", sigmoid=True),
