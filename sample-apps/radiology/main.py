# Copyright (c) MONAI Consortium
# Licensed under the Apache License, Version 2.0 (the "License");
# you may not use this file except in compliance with the License.
# You may obtain a copy of the License at
#     http://www.apache.org/licenses/LICENSE-2.0
# Unless required by applicable law or agreed to in writing, software
# distributed under the License is distributed on an "AS IS" BASIS,
# WITHOUT WARRANTIES OR CONDITIONS OF ANY KIND, either express or implied.
# See the License for the specific language governing permissions and
# limitations under the License.
import json
import logging
import os
from distutils.util import strtobool
from typing import Dict

import lib.configs
from lib.activelearning import First

from monailabel.interfaces.app import MONAILabelApp
from monailabel.interfaces.config import TaskConfig
from monailabel.interfaces.datastore import Datastore
from monailabel.interfaces.tasks.infer import InferTask
from monailabel.interfaces.tasks.scoring import ScoringMethod
from monailabel.interfaces.tasks.strategy import Strategy
from monailabel.interfaces.tasks.train import TrainTask
from monailabel.scribbles.infer import GMMBasedGraphCut, HistogramBasedGraphCut
from monailabel.tasks.activelearning.random import Random
from monailabel.tasks.infer.deepgrow_pipeline import InferDeepgrowPipeline
from monailabel.utils.others.class_utils import get_class_names
from monailabel.utils.others.planner import HeuristicPlanner

logger = logging.getLogger(__name__)


class MyApp(MONAILabelApp):
    def __init__(self, app_dir, studies, conf):
        self.model_dir = os.path.join(app_dir, "model")

        configs = {}
        for c in get_class_names(lib.configs, "TaskConfig"):
            name = c.split(".")[-2].lower()
            configs[name] = c

        configs = {k: v for k, v in sorted(configs.items())}

        models = conf.get("models")
        if not models:
            print("")
            print("---------------------------------------------------------------------------------------")
            print("Provide --conf models <name>")
            print("Following are the available models.  You can pass comma (,) seperated names to pass multiple")
            print(f"    all, {', '.join(configs.keys())}")
            print("---------------------------------------------------------------------------------------")
            print("")
            exit(-1)

        models = models.split(",")
        models = [m.strip() for m in models]
        invalid = [m for m in models if m != "all" and not configs.get(m)]
        if invalid:
            print("")
            print("---------------------------------------------------------------------------------------")
            print(f"Invalid Model(s) are provided: {invalid}")
            print("Following are the available models.  You can pass comma (,) seperated names to pass multiple")
            print(f"    all, {', '.join(configs.keys())}")
            print("---------------------------------------------------------------------------------------")
            print("")
            exit(-1)

        # Use Heuristic Planner to determine target spacing and spatial size based on dataset+gpu
        spatial_size = json.loads(conf.get("spatial_size", "[48, 48, 32]"))
        target_spacing = json.loads(conf.get("target_spacing", "[1.0, 1.0, 1.0]"))
        self.heuristic_planner = strtobool(conf.get("heuristic_planner", "false"))
        self.planner = HeuristicPlanner(spatial_size=spatial_size, target_spacing=target_spacing)

        self.models: Dict[str, TaskConfig] = {}
        for n in models:
            for k, v in configs.items():
                if self.models.get(k):
                    continue
                if n == k or n == "all":
                    logger.info(f"+++ Adding Model: {k} => {v}")
                    self.models[k] = eval(f"{v}()")
                    self.models[k].init(k, self.model_dir, conf, self.planner)

        logger.info(f"+++ Using Models: {list(self.models.keys())}")

        super().__init__(
            app_dir=app_dir,
            studies=studies,
            conf=conf,
            name="MONAILabel - Radiology",
            description="DeepLearning models for radiology",
        )

    def init_datastore(self) -> Datastore:
        datastore = super().init_datastore()
        if self.heuristic_planner:
            self.planner.run(datastore)
        return datastore

    def init_infers(self) -> Dict[str, InferTask]:
        infers: Dict[str, InferTask] = {}
        #################################################
        # Models
        #################################################
        for n, task_config in self.models.items():
            c = task_config.infer()
            c = c if isinstance(c, dict) else {n: c}
            for k, v in c.items():
                logger.info(f"+++ Adding Inferer:: {k} => {v}")
                infers[k] = v

        #################################################
        # Scribbles
        #################################################
        infers.update(
            {
                "Histogram+GraphCut": HistogramBasedGraphCut(
                    intensity_range=(-300, 200, 0.0, 1.0, True),
                    pix_dim=(2.5, 2.5, 5.0),
                    lamda=1.0,
                    sigma=0.1,
                    num_bins=64,
                    labels=task_config.labels,
                ),
                "GMM+GraphCut": GMMBasedGraphCut(
                    intensity_range=(-300, 200, 0.0, 1.0, True),
                    pix_dim=(2.5, 2.5, 5.0),
                    lamda=5.0,
                    sigma=0.5,
                    num_mixtures=20,
                    labels=task_config.labels,
                ),
            }
        )

        #################################################
        # Pipeline based on existing infers for DeepGrow
        #################################################
        if infers.get("deepgrow_2d") and infers.get("deepgrow_3d"):
            infers["deepgrow_pipeline"] = InferDeepgrowPipeline(
                path=self.models["deepgrow_2d"].path,
                network=self.models["deepgrow_2d"].network,
                model_3d=infers["deepgrow_3d"],
                description="Combines Clara Deepgrow 2D and 3D models",
            )

        return infers

    def init_trainers(self) -> Dict[str, TrainTask]:
        trainers: Dict[str, TrainTask] = {}
        if strtobool(self.conf.get("skip_trainers", "false")):
            return trainers

        for n, task_config in self.models.items():
            t = task_config.trainer()
            if not t:
                continue

            logger.info(f"+++ Adding Trainer:: {n} => {t}")
            trainers[n] = t
        return trainers

    def init_strategies(self) -> Dict[str, Strategy]:
        strategies: Dict[str, Strategy] = {
            "random": Random(),
            "first": First(),
        }

        if strtobool(self.conf.get("skip_strategies", "true")):
            return strategies

        for n, task_config in self.models.items():
            s = task_config.strategy()
            if not s:
                continue
            s = s if isinstance(s, dict) else {n: s}
            for k, v in s.items():
                logger.info(f"+++ Adding Strategy:: {k} => {v}")
                strategies[k] = v

        logger.info(f"Active Learning Strategies:: {list(strategies.keys())}")
        return strategies

    def init_scoring_methods(self) -> Dict[str, ScoringMethod]:
        methods: Dict[str, ScoringMethod] = {}
        if strtobool(self.conf.get("skip_scoring", "true")):
            return methods

        for n, task_config in self.models.items():
            s = task_config.scoring_method()
            if not s:
                continue
            s = s if isinstance(s, dict) else {n: s}
            for k, v in s.items():
                logger.info(f"+++ Adding Scoring Method:: {k} => {v}")
                methods[k] = v

        logger.info(f"Active Learning Scoring Methods:: {list(methods.keys())}")
        return methods


"""
Example to run train/infer/scoring task(s) locally without actually running MONAI Label Server
"""


def main():
    import argparse
    import shutil
    from pathlib import Path

    from monailabel.utils.others.generic import device_list, file_ext

    os.putenv("MASTER_ADDR", "127.0.0.1")
    os.putenv("MASTER_PORT", "1234")

    logging.basicConfig(
        level=logging.INFO,
        format="[%(asctime)s] [%(process)s] [%(threadName)s] [%(levelname)s] (%(name)s:%(lineno)d) - %(message)s",
        datefmt="%Y-%m-%d %H:%M:%S",
    )

    home = str(Path.home())
<<<<<<< HEAD
    studies = f"{home}/Datasets/Radiology"

    parser = argparse.ArgumentParser()
    parser.add_argument("-s", "--studies", default=studies)
    parser.add_argument("-m", "--model", default="deepedit")
    parser.add_argument("-t", "--test", default="infer", choices=("train", "infer"))
=======
    studies = f"{home}/Documents/workspace/Datasets/radiology/VerSe2020/small"  # test

    parser = argparse.ArgumentParser()
    parser.add_argument("-s", "--studies", default=studies)
    parser.add_argument("-m", "--model", default="ver_loc")
    parser.add_argument("-t", "--test", default="train", choices=("train", "infer"))
>>>>>>> 48441c33
    args = parser.parse_args()

    app_dir = os.path.dirname(__file__)
    studies = args.studies
    conf = {
        "models": args.model,
        "preload": "true",
    }

    app = MyApp(app_dir, studies, conf)

    # Infer
    if args.test == "infer":
        sample = app.next_sample(request={"strategy": "first"})
        image_id = sample["id"]
        image_path = sample["path"]

        # Run on all devices
        for device in device_list():
<<<<<<< HEAD
            for i in range(5):
                res = app.infer(request={"model": args.model, "image": image_id, "logging": "ERROR"})
                label = res["file"]
                label_json = res["params"]
                test_dir = os.path.join(args.studies, "test_labels")
                os.makedirs(test_dir, exist_ok=True)

                label_file = os.path.join(test_dir, image_id + file_ext(image_path))
                shutil.move(label, label_file)

                print(label_json)
                # print(f"++++ Image File: {image_path}")
                # print(f"++++ Label File: {label_file}")
=======
            # res = app.infer(request={"model": args.model, "image": image_id, "device": device})
            res = app.infer(request={"model": "vertebra_pipeline", "image": image_id, "device": device})
            label = res["file"]
            label_json = res["params"]
            test_dir = os.path.join(args.studies, "test_labels")
            os.makedirs(test_dir, exist_ok=True)

            label_file = os.path.join(test_dir, image_id + file_ext(image_path))
            shutil.move(label, label_file)

            print(label_json)
            print(f"++++ Image File: {image_path}")
            print(f"++++ Label File: {label_file}")
>>>>>>> 48441c33
        return

    # Train
    app.train(
        request={
            "model": args.model,
            "max_epochs": 2000,
            "dataset": "Dataset",  # PersistentDataset, CacheDataset
            "train_batch_size": 1,
            "val_batch_size": 1,
            "multi_gpu": False,
            "val_split": 0.1,
        },
    )


if __name__ == "__main__":
    # export PYTHONPATH=~/Projects/MONAILabel:`pwd`
    # python main.py
    main()<|MERGE_RESOLUTION|>--- conflicted
+++ resolved
@@ -224,21 +224,12 @@
     )
 
     home = str(Path.home())
-<<<<<<< HEAD
     studies = f"{home}/Datasets/Radiology"
 
     parser = argparse.ArgumentParser()
     parser.add_argument("-s", "--studies", default=studies)
     parser.add_argument("-m", "--model", default="deepedit")
     parser.add_argument("-t", "--test", default="infer", choices=("train", "infer"))
-=======
-    studies = f"{home}/Documents/workspace/Datasets/radiology/VerSe2020/small"  # test
-
-    parser = argparse.ArgumentParser()
-    parser.add_argument("-s", "--studies", default=studies)
-    parser.add_argument("-m", "--model", default="ver_loc")
-    parser.add_argument("-t", "--test", default="train", choices=("train", "infer"))
->>>>>>> 48441c33
     args = parser.parse_args()
 
     app_dir = os.path.dirname(__file__)
@@ -258,7 +249,6 @@
 
         # Run on all devices
         for device in device_list():
-<<<<<<< HEAD
             for i in range(5):
                 res = app.infer(request={"model": args.model, "image": image_id, "logging": "ERROR"})
                 label = res["file"]
@@ -272,21 +262,6 @@
                 print(label_json)
                 # print(f"++++ Image File: {image_path}")
                 # print(f"++++ Label File: {label_file}")
-=======
-            # res = app.infer(request={"model": args.model, "image": image_id, "device": device})
-            res = app.infer(request={"model": "vertebra_pipeline", "image": image_id, "device": device})
-            label = res["file"]
-            label_json = res["params"]
-            test_dir = os.path.join(args.studies, "test_labels")
-            os.makedirs(test_dir, exist_ok=True)
-
-            label_file = os.path.join(test_dir, image_id + file_ext(image_path))
-            shutil.move(label, label_file)
-
-            print(label_json)
-            print(f"++++ Image File: {image_path}")
-            print(f"++++ Label File: {label_file}")
->>>>>>> 48441c33
         return
 
     # Train
