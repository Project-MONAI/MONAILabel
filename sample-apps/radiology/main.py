--- conflicted
+++ resolved
@@ -305,13 +305,8 @@
 
     parser = argparse.ArgumentParser()
     parser.add_argument("-s", "--studies", default=studies)
-<<<<<<< HEAD
-    parser.add_argument("-m", "--model", default="deepedit")
-    parser.add_argument("-t", "--test", default="infer", choices=("train", "infer"))
-=======
     parser.add_argument("-m", "--model", default="segmentation")
     parser.add_argument("-t", "--test", default="batch_infer", choices=("train", "infer", "batch_infer"))
->>>>>>> db7b3abc
     args = parser.parse_args()
 
     app_dir = os.path.dirname(__file__)
