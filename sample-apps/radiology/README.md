<!--
Copyright (c) MONAI Consortium
Licensed under the Apache License, Version 2.0 (the "License");
you may not use this file except in compliance with the License.
You may obtain a copy of the License at
    http://www.apache.org/licenses/LICENSE-2.0
Unless required by applicable law or agreed to in writing, software
distributed under the License is distributed on an "AS IS" BASIS,
WITHOUT WARRANTIES OR CONDITIONS OF ANY KIND, either express or implied.
See the License for the specific language governing permissions and
limitations under the License.
-->

# DeepLearning models for Radiology use-case(s).

The App works in both 3D Slicer plugin and OHIF viewer. Researchers/clinicians can also place their studies in either the
file archive or a DICOMweb server (i.e. Orthanc).

### Structure of the App

- **[lib/infers](./lib/infers)** is the module where researchers define the inference class (i.e. type of inferer, pre
  transforms for inference, etc).
- **[lib/trainers](./lib/trainers)** is the module to define the pre and post transforms to train the network/model.
- **[lib/configs](./lib/configs)** is the module to define the image selection techniques.
- **[lib/transforms](./lib/transforms)** is the module to define customised transformations to be used in the App.
- **[lib/activelearning](./lib/activelearning)** is the module to define the image selection techniques.
- **[main.py](./main.py)** is the script to extend [MONAILabelApp](../../monailabel/interfaces/app.py) class

Refer [How To Add New Model?](#how-to-add-new-model) section if you are looking to add your own model using this App as
reference.

### List of Pretrained Models

```bash
# List all the possible models
monailabel start_server --app /workspace/apps/radiology --studies /workspace/images
```

Following are the models which are currently added into Radiology App:

<<<<<<< HEAD
| Name                                        | Description                                                                                                                                                                                                                                                                                                                |
|---------------------------------------------|----------------------------------------------------------------------------------------------------------------------------------------------------------------------------------------------------------------------------------------------------------------------------------------------------------------------------|
| [deepedit](#deepedit)                       | This model is based on DeepEdit: an algorithm that combines the capabilities of multiple models into one, allowing for both interactive and automated segmentation.                                                                                                                                                        |
| [deepgrow](#deepgrow)                       | This model is based on [DeepGrow](https://arxiv.org/abs/1903.08205) which allows for an interactive segmentation.                                                                                                                                                                                                          |
| [segmentation](#segmentation)               | A standard (non-interactive) [multilabel](https://www.synapse.org/#!Synapse:syn3193805/wiki/217789) *[spleen, kidney, liver, stomach, aorta, etc..]* model using UNET to label 3D volumes.                                                                                                                                 |
| [segmentation_brats](#segmentation_brats)   | This model uses pre-trained weights/model (UNETR) trained on the Task01 dataset from the [Medical Segmentation Decathlon](http://medicaldecathlon.com/) on T1 Gadolinium modality. [Here](https://emckclac-my.sharepoint.com/:u:/g/personal/k2039747_kcl_ac_uk/ERTrN7bY-tZAsitESjVNIu8BI7LxirdsO0p80_tK1kz2-A?e=BaJTjv) is the single modality dataset |
| [segmentation_spleen](#segmentation_spleen) | It uses pre-trained weights/model (UNET) from [NVIDIA Clara](https://catalog.ngc.nvidia.com/orgs/nvidia/teams/med/models/clara_pt_spleen_ct_segmentation) for spleen segmentation.                                                                                                                                         |

=======
| Name                                                                  | Description                                                                                                                                                                                |
|-----------------------------------------------------------------------|--------------------------------------------------------------------------------------------------------------------------------------------------------------------------------------------|
| [deepedit](#deepedit)                                                 | This model is based on DeepEdit: an algorithm that combines the capabilities of multiple models into one, allowing for both interactive and automated segmentation.                        |
| [deepgrow](#deepgrow)                                                 | This model is based on [DeepGrow](https://arxiv.org/abs/1903.08205) which allows for an interactive segmentation.                                                                          |
| [segmentation](#segmentation)                                         | A standard (non-interactive) [multilabel](https://www.synapse.org/#!Synapse:syn3193805/wiki/217789) *[spleen, kidney, liver, stomach, aorta, etc..]* model using UNET to label 3D volumes. |
| [segmentation_spleen](#segmentation_spleen)                           | It uses pre-trained weights/model (UNET) from [NVIDIA Clara](https://catalog.ngc.nvidia.com/orgs/nvidia/teams/med/models/clara_pt_spleen_ct_segmentation) for spleen segmentation.         |
| [Multistage Vertebra Segmentation](#Multistage-Vertebra-Segmentation) | This is an example of a multistage approach for segmenting several structures on a CT image.                                                                                               |
>>>>>>> df9de94f
### How To Use?

```bash
# skip this if you have already downloaded the app or using github repository (dev mode)
monailabel apps --download --name radiology --output workspace

# Pick DeepEdit model
monailabel start_server --app workspace/radiology --studies workspace/images --conf models deepedit

# Pick Deepgrow And Segmentation model (multiple models)
monailabel start_server --app workspace/radiology --studies workspace/images --conf models "deepgrow_2d,deepgrow_3d,segmentation"

# Pick all stages for vertebra segmentaion
monailabel start_server --app workspace/radiology --studies workspace/images --conf models "localization_spine,localization_vertebra,segmentation_vertebra"

# Pick All
monailabel start_server --app workspace/radiology --studies workspace/images --conf models all

# Pick All + Preload into All GPU devices
monailabel start_server --app workspace/radiology --studies workspace/images --conf models all --conf preload true

# Pick All (Skip Training Tasks or Infer only mode)
monailabel start_server --app workspace/radiology --studies workspace/images --conf models all --conf skip_trainers true
```

### Model Overview

#### [DeepEdit](./lib/configs/deepedit.py)

This model based on DeepEdit: an algorithm that combines the capabilities of multiple models into one, allowing for both
interactive and automated segmentation.

This model works for single and multiple label segmentation tasks.

> monailabel start_server --app workspace/radiology --studies workspace/images --conf models deepedit

- Additional Configs *(pass them as **--conf name value**) while starting MONAILabelServer*

| Name                 | Values             | Description                                                        |
|----------------------|--------------------|--------------------------------------------------------------------|
| network              | **dynunet**, unetr | Using one of these network and corresponding pretrained weights    |
| use_pretrained_model | **true**, false    | Disable this NOT to load any pretrained weights                    |
| skip_scoring         | **true**, false    | Disable this to allow scoring methods to be used                   |
| skip_strategies      | **true**, false    | Disable this to add active learning strategies                     |
| epistemic_enabled    | true, **false**    | Enable Epistemic based Active Learning Strategy                    |
| epistemic_samples    | int                | Limit number of samples to run epistemic scoring                   |
| tta_enabled          | true, **false**    | Enable TTA (Test Time Augmentation) based Active Learning Strategy |
| tta_samples          | int                | Limit number of samples to run tta scoring                         |
| preload              | true, **false**    | Preload model into GPU                                                                                |

A command example to use active learning strategies with DeepEdit would be:

> monailabel start_server --app workspace/radiology --studies workspace/images --conf models deepedit --conf skip_scoring false --conf skip_strategies false --conf tta_enabled true

- Network: This model uses the DynUNet as the default network. It also comes with pretrained model for [UNETR](https://docs.monai.io/en/latest/networks.html#unetr). Researchers can define their own network or use one of the listed [here](https://docs.monai.io/en/latest/networks.html)
- Labels:
  ```json
  {
      "spleen": 1,
      "right kidney": 2,
      "left kidney": 3,
      "liver": 6,
      "stomach": 7,
      "aorta": 8,
      "inferior vena cava": 9,
      "background": 0
  }
  ```
- Dataset: The model is pre-trained over dataset: https://www.synapse.org/#!Synapse:syn3193805/wiki/217789

- Inputs
    - 1 channel for the image modality -> Automated mode
    - 1+N channels (image modality + points for N labels including background) -> Interactive mode

- Output: N channels representing the segmented organs/tumors/tissues

#### [Deepgrow](./lib/configs)

This model based on Deepgrow: an algorithm that combines the capabilities of multiple models into one, allowing
interactive segmentation based on foreground/background clicks (https://arxiv.org/abs/1903.08205). It uses pre-trained
weights
from [NVIDIA Clara](https://catalog.ngc.nvidia.com/models?filters=&orderBy=dateModifiedDESC&query=clara_pt_deepgrow).

It provides both [2D](./lib/configs/deepgrow_2d.py) and [3D](./lib/configs/deepgrow_3d.py) version to annotate images.
Additionally, it also provides [DeepgrowPipeline](lib/infers/deepgrow_pipeline.py) _(infer only)_ that
combines best results of 3D and 2D results.
_Deepgrow 2D model trains faster with higher accuracy compared to Deepgrow 3D model._

The labels get flattened as part of [pre-processing](./lib/trainers/deepgrow.py) step and the model is trained over
binary labels. As an advantage, you can **feed in any new labels** the model dynamically _(zero code change)_ and expect
the model to learn on new organ.

> monailabel start_server --app workspace/radiology --studies workspace/images --conf models deepgrow_2d,deepgrow_3d

- Additional Configs *(pass them as **--conf name value**) while starting MONAILabelServer*

| Name                 | Values             | Description                                                     |
|----------------------|--------------------|-----------------------------------------------------------------|
| preload              | true, **false**    | Preload model into GPU                                                                                |

- Network: This App uses the [BasicUNet](https://docs.monai.io/en/latest/networks.html#basicunet) as the default network.
- Labels:
  ```json
  [
    "spleen",
    "right kidney",
    "left kidney",
    "gallbladder",
    "esophagus",
    "liver",
    "stomach",
    "aorta",
    "inferior vena cava",
    "portal vein and splenic vein",
    "pancreas",
    "right adrenal gland",
    "left adrenal gland"
  ]
  ```
  > **NOTE::** You can feed any new labels to the network to learn on new organs/tissues etc..
- Dataset: The model is pre-trained over dataset: https://www.synapse.org/#!Synapse:syn3193805/wiki/217789
- Inputs: 3 channel that represents image + foreground clicks + background clicks
- Output: 1 channel representing the segmented organs/tumors/tissues

#### [Segmentation](./lib/configs/segmentation.py)

This model based on UNet for automated segmentation. This model works for single and multiple label segmentation tasks.

> monailabel start_server --app workspace/radiology --studies workspace/images --conf models segmentation

- Additional Configs *(pass them as **--conf name value**) while starting MONAILabelServer*

| Name                 | Values             | Description                                                     |
|----------------------|--------------------|-----------------------------------------------------------------|
| use_pretrained_model | **true**, false    | Disable this NOT to load any pretrained weights                 |
| preload              | true, **false**    | Preload model into GPU                                                                                |

- Network: This model uses the [UNet](https://docs.monai.io/en/latest/networks.html#unet) as the default network. Researchers can define their own network or use one of the listed [here](https://docs.monai.io/en/latest/networks.html)
- Labels
  ```json
  {
    "spleen": 1,
    "right kidney": 2,
    "left kidney": 3,
    "gallbladder": 4,
    "esophagus": 5,
    "liver": 6,
    "stomach": 7,
    "aorta": 8,
    "inferior vena cava": 9,
    "portal vein and splenic vein": 10,
    "pancreas": 11,
    "right adrenal gland": 12,
    "left adrenal gland": 13
  }
  ```
- Dataset: The model is pre-trained over dataset: https://www.synapse.org/#!Synapse:syn3193805/wiki/217789
- Inputs: 1 channel for the image modality
- Output: N channels representing the segmented organs/tumors/tissues

#### [Segmentation_brats](./lib/configs/segmentation_brats.py)

This model based on UNETR for automated segmentation of brain tumor.

> monailabel start_server --app workspace/radiology --studies workspace/images --conf models segmentation_brats

- Additional Configs *(pass them as **--conf name value**) while starting MONAILabelServer*

| Name                 | Values             | Description                                                     |
|----------------------|--------------------|-----------------------------------------------------------------|
| use_pretrained_model | **true**, false        | Disable this NOT to load any pretrained weights                 |

- Network
  > This App uses the [UNETR](https://docs.monai.io/en/latest/networks.html#unetr) as the default network.
  > Researchers can define their own network or use one of the listed [here](https://docs.monai.io/en/latest/networks.html)

- Labels
  ```json
  {
  "edema": 1,
  "non-enhancing tumor": 2,
  "enhancing tumour": 3
  }
  ```
- Dataset
  > The model is pre-trained over dataset [Task01 Brain Tumor Single Modality](https://emckclac-my.sharepoint.com/:u:/g/personal/k2039747_kcl_ac_uk/ERTrN7bY-tZAsitESjVNIu8BI7LxirdsO0p80_tK1kz2-A?e=BaJTjv)

- Inputs
    - 1 channel for the image modality

- Output
    - 3 channels representing the edema, non-enhancing tumor and enhancing tumour.


#### [Segmentation Spleen](./lib/configs/segmentation_spleen.py)

This model based on UNet for automated segmentation for single label spleen. It uses pre-trained weights
from [NVIDIA Clara](https://catalog.ngc.nvidia.com/models?filters=&orderBy=dateModifiedDESC&query=clara_pt_deepgrow).

> This is the simple reference for users to add their simple model to the Radiology App.

> monailabel start_server --app workspace/radiology --studies workspace/images --conf models segmentation_spleen

- Additional Configs *(pass them as **--conf name value**) while starting MONAILabelServer*

| Name                 | Values          | Description                                                        |
|----------------------|-----------------|--------------------------------------------------------------------|
| use_pretrained_model | **true**, false | Disable this NOT to load any pretrained weights                    |
| skip_scoring         | **true**, false | Disable this to allow scoring methods to be used                   |
| skip_strategies      | **true**, false | Disable this to add active learning strategies                     |
| epistemic_enabled    | true, **false** | Enable Epistemic based Active Learning Strategy                    |
| epistemic_samples    | int             | Limit number of samples to run epistemic scoring                   |
| tta_enabled          | true, **false** | Enable TTA (Test Time Augmentation) based Active Learning Strategy |
| tta_samples          | int             | Limit number of samples to run tta scoring                         |
| preload              | true, **false** | Preload model into GPU                                                                                |


A command example to use active learning strategies with segmentation_spleen would be:

> monailabel start_server --app workspace/radiology --studies workspace/images --conf models segmentation_spleen --conf skip_scoring false --conf skip_strategies false --conf tta_enabled true


- Network: This App uses the [UNet](https://docs.monai.io/en/latest/networks.html#unet) as the default network.
- Labels: `{ "Spleen": 1 }`
- Dataset: The model is pre-trained over dataset: http://medicaldecathlon.com/
- Inputs: 1 channel for the image modality
- Output: 1 channels representing the segmented spleen


#### [Multistage Vertebra Segmentation](./lib/infers/vertebra_pipeline.py)

This is an example of a multistage approach for segmenting several structures on a CT image. The model has three stages that can be use together or independently:

**_Stage 1:_**  [Spine Localization](./lib/configs/localization_spine.py)

As the name suggests, this stage localizes the spine as a single label. See the following image:
![Localization Spine](../../docs/images/localization_spine.png)

**_Stage 2:_**  [Vertebra Localization](./lib/configs/localization_vertebra.py)

This images uses the ouput of the first stage, crop the volume around the spine and roughly segments the vertebras.

**_Stage 3:_**  [Vertebra Segmentation](./lib/configs/segmentation_vertebra.py)

Finally, this stage takes the output of the second stage, compute the centroids and then segments each vertebra at a time. See the folloiwng image:
![Vertebra pipeline](../../docs/images/vertebra-pipeline.png)


The difference between second and third stage is that third stage get a more fine segmentation of each vertebra.

> monailabel start_server --app workspace/radiology --studies workspace/images --conf models localization_spine,localization_vertebra,segmentation_vertebra

- Additional Configs *(pass them as **--conf name value**) while starting MONAILabelServer*

| Name                 | Values             | Description                                                     |
|----------------------|--------------------|-----------------------------------------------------------------|
| use_pretrained_model | **true**, false    | Disable this NOT to load any pretrained weights                 |

- Network: This App uses the [UNet](https://docs.monai.io/en/latest/networks.html#unet) as the default network.
- Labels:
  ```json
  {
            "C1": 1,
            "C2": 2,
            "C3": 3,
            "C4": 4,
            "C5": 5,
            "C6": 6,
            "C7": 7,
            "Th1": 8,
            "Th2": 9,
            "Th3": 10,
            "Th4": 11,
            "Th5": 12,
            "Th6": 13,
            "Th7": 14,
            "Th8": 15,
            "Th9": 16,
            "Th10": 17,
            "Th11": 18,
            "Th12": 19,
            "L1": 20,
            "L2": 21,
            "L3": 22,
            "L4": 23,
            "L5": 24
  }
  ```
- Dataset: The model is pre-trained over VerSe dataset: https://github.com/anjany/verse
- Inputs: 1 channel for the CT image
- Output: N channels representing the segmented vertebras


### How To Add New Model?

Researches might want to define/add their own model(s). Or if there is a model as part of radiology use-case which is
generic and helpful for larger community, then you can follow the below steps to add a new model and using the same.

> As an example, you want to add new Segmentation model for **lung**

- Create new TaskConfig **_segmentation_lung.py_** in [lib/configs](./lib/configs).
    - Refer: [segmentation_spleen.py](./lib/configs/segmentation_spleen.py)
    - Fix attributes like network, labels, pretrained URL etc...
    - Implement abstract classes. Following are important ones.
        - `infer(self) -> Union[InferTask, Dict[str, InferTask]]` to return one or more Infer Task.
        - `trainer(self) -> Optional[TrainTask]` to return TrainTask. Return `None` if you are looking for Infer only
          model.
    - You can accept any `--conf <name> <value>` and define the behavior of any function based on new conf.
- Create new Infer Task **_segmentation_lung.py_** in [lib/infers](./lib/infers).
    - Refer: [segmentation_spleen.py](./lib/infers/segmentation_spleen.py)
    - Importantly you will define pre/post transforms.
- Create new Train Task **_segmentation_lung.py_** in [lib/trainers](./lib/trainers).
    - Refer: [segmentation_spleen.py](./lib/trainers/segmentation_spleen.py)
    - Importantly you will define loss_function, optimizer and pre/post transforms for training/validation stages.

- Run the app using new model
  > monailabel start_server --app workspace/radiology --studies workspace/images --conf models segmentation_lung

For development or debugging purpose you can modify the **main()** function in [main.py](./main.py) and run train/infer
tasks in headless mode.

```bash
export PYTHONPATH=workspace/radiology:$PYTHONPATH
python workspace/radiology/main.py
```<|MERGE_RESOLUTION|>--- conflicted
+++ resolved
@@ -38,16 +38,7 @@
 
 Following are the models which are currently added into Radiology App:
 
-<<<<<<< HEAD
-| Name                                        | Description                                                                                                                                                                                                                                                                                                                |
-|---------------------------------------------|----------------------------------------------------------------------------------------------------------------------------------------------------------------------------------------------------------------------------------------------------------------------------------------------------------------------------|
-| [deepedit](#deepedit)                       | This model is based on DeepEdit: an algorithm that combines the capabilities of multiple models into one, allowing for both interactive and automated segmentation.                                                                                                                                                        |
-| [deepgrow](#deepgrow)                       | This model is based on [DeepGrow](https://arxiv.org/abs/1903.08205) which allows for an interactive segmentation.                                                                                                                                                                                                          |
-| [segmentation](#segmentation)               | A standard (non-interactive) [multilabel](https://www.synapse.org/#!Synapse:syn3193805/wiki/217789) *[spleen, kidney, liver, stomach, aorta, etc..]* model using UNET to label 3D volumes.                                                                                                                                 |
-| [segmentation_brats](#segmentation_brats)   | This model uses pre-trained weights/model (UNETR) trained on the Task01 dataset from the [Medical Segmentation Decathlon](http://medicaldecathlon.com/) on T1 Gadolinium modality. [Here](https://emckclac-my.sharepoint.com/:u:/g/personal/k2039747_kcl_ac_uk/ERTrN7bY-tZAsitESjVNIu8BI7LxirdsO0p80_tK1kz2-A?e=BaJTjv) is the single modality dataset |
-| [segmentation_spleen](#segmentation_spleen) | It uses pre-trained weights/model (UNET) from [NVIDIA Clara](https://catalog.ngc.nvidia.com/orgs/nvidia/teams/med/models/clara_pt_spleen_ct_segmentation) for spleen segmentation.                                                                                                                                         |
-
-=======
+
 | Name                                                                  | Description                                                                                                                                                                                |
 |-----------------------------------------------------------------------|--------------------------------------------------------------------------------------------------------------------------------------------------------------------------------------------|
 | [deepedit](#deepedit)                                                 | This model is based on DeepEdit: an algorithm that combines the capabilities of multiple models into one, allowing for both interactive and automated segmentation.                        |
@@ -55,7 +46,6 @@
 | [segmentation](#segmentation)                                         | A standard (non-interactive) [multilabel](https://www.synapse.org/#!Synapse:syn3193805/wiki/217789) *[spleen, kidney, liver, stomach, aorta, etc..]* model using UNET to label 3D volumes. |
 | [segmentation_spleen](#segmentation_spleen)                           | It uses pre-trained weights/model (UNET) from [NVIDIA Clara](https://catalog.ngc.nvidia.com/orgs/nvidia/teams/med/models/clara_pt_spleen_ct_segmentation) for spleen segmentation.         |
 | [Multistage Vertebra Segmentation](#Multistage-Vertebra-Segmentation) | This is an example of a multistage approach for segmenting several structures on a CT image.                                                                                               |
->>>>>>> df9de94f
 ### How To Use?
 
 ```bash
