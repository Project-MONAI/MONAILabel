--- conflicted
+++ resolved
@@ -94,7 +94,6 @@
 
         if data and data.get("largest_cc", False):
             t.append(KeepLargestConnectedComponentd(keys="pred"))
-<<<<<<< HEAD
         t.extend(
             [
                 Restored(
@@ -104,13 +103,5 @@
                 ),
                 GetCentroidsd(keys="pred", centroids_key="centroids"),
             ]
-=======
-        t.append(
-            Restored(
-                keys="pred",
-                ref_image="image",
-                config_labels=self.labels if data.get("restore_label_idx", False) else None,
-            )
->>>>>>> d2a9baef
         )
         return t