# Copyright (c) MONAI Consortium
# Licensed under the Apache License, Version 2.0 (the "License");
# you may not use this file except in compliance with the License.
# You may obtain a copy of the License at
#     http://www.apache.org/licenses/LICENSE-2.0
# Unless required by applicable law or agreed to in writing, software
# distributed under the License is distributed on an "AS IS" BASIS,
# WITHOUT WARRANTIES OR CONDITIONS OF ANY KIND, either express or implied.
# See the License for the specific language governing permissions and
# limitations under the License.

from typing import Callable, Sequence

from lib.transforms.transforms import GetCentroidsd
from monai.inferers import Inferer, SlidingWindowInferer
from monai.transforms import (
    Activationsd,
    AsDiscreted,
    EnsureChannelFirstd,
    EnsureTyped,
    GaussianSmoothd,
    KeepLargestConnectedComponentd,
    LoadImaged,
    NormalizeIntensityd,
    Orientationd,
    ScaleIntensityd,
    Spacingd,
)

from monailabel.interfaces.tasks.infer_v2 import InferType
from monailabel.tasks.infer.basic_infer import BasicInferTask
from monailabel.transform.post import Restored


class Segmentation(BasicInferTask):
    """
    This provides Inference Engine for pre-trained Segmentation (SegResNet) model.
    """

    def __init__(
        self,
        path,
        network=None,
        target_spacing=(1.0, 1.0, 1.0),
        type=InferType.SEGMENTATION,
        labels=None,
        dimension=3,
        description="A pre-trained model for volumetric (3D) Segmentation from CT image",
        **kwargs,
    ):
        super().__init__(
            path=path,
            network=network,
            type=type,
            labels=labels,
            dimension=dimension,
            description=description,
            **kwargs,
        )
        self.target_spacing = target_spacing

    def pre_transforms(self, data=None) -> Sequence[Callable]:
        t = [
            LoadImaged(keys="image"),
            EnsureTyped(keys="image", device=data.get("device") if data else None),
            EnsureChannelFirstd(keys="image"),
            Orientationd(keys="image", axcodes="RAS"),
            Spacingd(keys="image", pixdim=self.target_spacing, allow_missing_keys=True),
            NormalizeIntensityd(keys="image", nonzero=True),
            GaussianSmoothd(keys="image", sigma=0.4),
            ScaleIntensityd(keys="image", minv=-1.0, maxv=1.0),
        ]
        return t

    def inferer(self, data=None) -> Inferer:
        return SlidingWindowInferer(
            roi_size=self.roi_size,
            sw_batch_size=2,
            overlap=0.4,
            padding_mode="replicate",
            mode="gaussian",
        )

    def inverse_transforms(self, data=None):
        return []

    def post_transforms(self, data=None) -> Sequence[Callable]:
        t = [
            EnsureTyped(keys="image", device=data.get("device") if data else None),
            Activationsd(keys="pred", softmax=True),
            AsDiscreted(keys="pred", argmax=True),
        ]

        if data and data.get("largest_cc", False):
            t.append(KeepLargestConnectedComponentd(keys="pred"))
<<<<<<< HEAD
        t.extend([Restored(keys="pred", ref_image="image"), GetCentroidsd(keys="pred", centroids_key="centroids")])
=======
        t.extend([
            Restored(
                keys="pred",
                ref_image="image",
                config_labels=self.labels if data.get("restore_label_idx", False) else None,
            ),
            GetCentroidsd(keys="pred", centroids_key="centroids")])
>>>>>>> b6ea9ee6
        return t<|MERGE_RESOLUTION|>--- conflicted
+++ resolved
@@ -93,9 +93,6 @@
 
         if data and data.get("largest_cc", False):
             t.append(KeepLargestConnectedComponentd(keys="pred"))
-<<<<<<< HEAD
-        t.extend([Restored(keys="pred", ref_image="image"), GetCentroidsd(keys="pred", centroids_key="centroids")])
-=======
         t.extend([
             Restored(
                 keys="pred",
@@ -103,5 +100,4 @@
                 config_labels=self.labels if data.get("restore_label_idx", False) else None,
             ),
             GetCentroidsd(keys="pred", centroids_key="centroids")])
->>>>>>> b6ea9ee6
         return t