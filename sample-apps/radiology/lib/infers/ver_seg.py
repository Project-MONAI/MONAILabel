# Copyright (c) MONAI Consortium
# Licensed under the Apache License, Version 2.0 (the "License");
# you may not use this file except in compliance with the License.
# You may obtain a copy of the License at
#     http://www.apache.org/licenses/LICENSE-2.0
# Unless required by applicable law or agreed to in writing, software
# distributed under the License is distributed on an "AS IS" BASIS,
# WITHOUT WARRANTIES OR CONDITIONS OF ANY KIND, either express or implied.
# See the License for the specific language governing permissions and
# limitations under the License.
from typing import Callable, Sequence

from lib.transforms.transforms import AddROI, GaussianSmoothedCentroidd, GetCentroidAndCropd, PlaceCroppedAread
from monai.inferers import Inferer, SimpleInferer
from monai.transforms import (
    Activationsd,
    AsDiscreted,
    EnsureChannelFirstd,
    EnsureTyped,
    KeepLargestConnectedComponentd,
    LoadImaged,
<<<<<<< HEAD
    Resized,
=======
>>>>>>> 9b24c0d2
    ScaleIntensityd,
    Spacingd,
    ToNumpyd,
)

from monailabel.interfaces.tasks.infer import InferTask, InferType
from monailabel.transform.post import Restored


class VerSeg(InferTask):
    """
    This provides Inference Engine for pre-trained vertebra segmentation (UNet) model.
    """

    def __init__(
        self,
        path,
        network=None,
        target_spacing=(1.0, 1.0, 1.0),
        type=InferType.SEGMENTATION,
        labels=None,
        dimension=3,
        description="A pre-trained model for volumetric (3D) vertebra segmentation from CT image",
        **kwargs,
    ):
        super().__init__(
            path=path,
            network=network,
            type=type,
            labels=labels,
            dimension=dimension,
            description=description,
            **kwargs,
        )
        self.target_spacing = target_spacing

    def pre_transforms(self, data=None) -> Sequence[Callable]:
        return [
            LoadImaged(keys="image", reader="ITKReader"),
            EnsureTyped(keys="image", device=data.get("device") if data else None),
            EnsureChannelFirstd(keys="image"),
            # This transform simulates previous stage
            GetCentroidAndCropd(keys="label"),
            ##
            GaussianSmoothedCentroidd(keys="label"),
            Spacingd(keys="image", pixdim=self.target_spacing),
            ScaleIntensityd(keys="image"),
            Resized(keys=("image", "label"), spatial_size=self.roi_size, mode=("area", "nearest")),
            AddROI(keys="image"),
        ]

    def inferer(self, data=None) -> Inferer:
        return SimpleInferer()

    def post_transforms(self, data=None) -> Sequence[Callable]:
        largest_cc = False if not data else data.get("largest_cc", False)
        applied_labels = list(self.labels.values()) if isinstance(self.labels, dict) else self.labels
        t = [
            EnsureTyped(keys="pred", device=data.get("device") if data else None),
            Activationsd(keys="pred", softmax=True),
            AsDiscreted(keys="pred", argmax=True),
            ToNumpyd(keys="pred"),
            PlaceCroppedAread(keys="pred"),
        ]
        if largest_cc:
            t.append(KeepLargestConnectedComponentd(keys="pred", applied_labels=applied_labels))
        t.append(Restored(keys="pred", ref_image="image"))
        return t<|MERGE_RESOLUTION|>--- conflicted
+++ resolved
@@ -19,10 +19,7 @@
     EnsureTyped,
     KeepLargestConnectedComponentd,
     LoadImaged,
-<<<<<<< HEAD
     Resized,
-=======
->>>>>>> 9b24c0d2
     ScaleIntensityd,
     Spacingd,
     ToNumpyd,
@@ -66,7 +63,7 @@
             EnsureChannelFirstd(keys="image"),
             # This transform simulates previous stage
             GetCentroidAndCropd(keys="label"),
-            ##
+            #
             GaussianSmoothedCentroidd(keys="label"),
             Spacingd(keys="image", pixdim=self.target_spacing),
             ScaleIntensityd(keys="image"),
