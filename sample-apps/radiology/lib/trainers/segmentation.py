# Copyright (c) MONAI Consortium
# Licensed under the Apache License, Version 2.0 (the "License");
# you may not use this file except in compliance with the License.
# You may obtain a copy of the License at
#     http://www.apache.org/licenses/LICENSE-2.0
# Unless required by applicable law or agreed to in writing, software
# distributed under the License is distributed on an "AS IS" BASIS,
# WITHOUT WARRANTIES OR CONDITIONS OF ANY KIND, either express or implied.
# See the License for the specific language governing permissions and
# limitations under the License.

import logging

import torch
<<<<<<< HEAD
=======
from lib.transforms.transforms import NormalizeLabelsInDatasetd
>>>>>>> 39dda35f
from monai.handlers import TensorBoardImageHandler, from_engine
from monai.inferers import SlidingWindowInferer
from monai.losses import DiceCELoss
from monai.transforms import (
    Activationsd,
    AsDiscreted,
    EnsureChannelFirstd,
    EnsureTyped,
    GaussianSmoothd,
    LoadImaged,
    NormalizeIntensityd,
    RandScaleIntensityd,
    RandShiftIntensityd,
    RandSpatialCropd,
    ScaleIntensityd,
    SelectItemsd,
)

from monailabel.tasks.train.basic_train import BasicTrainTask, Context
from monailabel.tasks.train.utils import region_wise_metrics

logger = logging.getLogger(__name__)


class Segmentation(BasicTrainTask):
    def __init__(
        self,
        model_dir,
        network,
        roi_size=(96, 96, 96),
        target_spacing=(1.0, 1.0, 1.0),
        num_samples=4,
        description="Train Segmentation model",
        **kwargs,
    ):
        self._network = network
        self.roi_size = roi_size
        self.target_spacing = target_spacing
        self.num_samples = num_samples
        super().__init__(model_dir, description, **kwargs)

    def network(self, context: Context):
        return self._network

    def optimizer(self, context: Context):
        return torch.optim.AdamW(context.network.parameters(), lr=1e-4, weight_decay=1e-5)

    def loss_function(self, context: Context):
        return DiceCELoss(to_onehot_y=True, softmax=True)

    def lr_scheduler_handler(self, context: Context):
        return None

    def train_data_loader(self, context, num_workers=0, shuffle=False):
        return super().train_data_loader(context, num_workers, True)

    def train_pre_transforms(self, context: Context):
        return [
            LoadImaged(keys=("image", "label"), reader="ITKReader"),
            EnsureChannelFirstd(keys=("image", "label")),
<<<<<<< HEAD
=======
            NormalizeLabelsInDatasetd(keys="label", label_names=self._labels),  # Specially for missing labels
            Spacingd(keys=("image", "label"), pixdim=self.target_spacing, mode=("bilinear", "nearest")),
            CropForegroundd(keys=("image", "label"), source_key="image"),
            SpatialPadd(keys=("image", "label"), spatial_size=self.roi_size),
            ScaleIntensityRanged(keys="image", a_min=-175, a_max=250, b_min=0.0, b_max=1.0, clip=True),
            RandCropByPosNegLabeld(
                keys=("image", "label"),
                label_key="label",
                spatial_size=self.roi_size,
                pos=1,
                neg=1,
                num_samples=self.num_samples,
                image_key="image",
                image_threshold=0,
            ),
>>>>>>> 39dda35f
            EnsureTyped(keys=("image", "label"), device=context.device),
            NormalizeIntensityd(keys="image", nonzero=True),
            GaussianSmoothd(keys="image", sigma=0.75),
            RandScaleIntensityd(keys="image", factors=0.1, prob=0.7),
            RandShiftIntensityd(keys="image", offsets=0.1, prob=0.7),
            ScaleIntensityd(keys="image", minv=-1.0, maxv=1.0),
            RandSpatialCropd(
                keys=["image", "label"],
                roi_size=[self.roi_size[0], self.roi_size[1], self.roi_size[2]],
                random_size=False,
            ),
            SelectItemsd(keys=("image", "label")),
        ]

    def train_post_transforms(self, context: Context):
        return [
            EnsureTyped(keys="pred", device=context.device),
            Activationsd(keys="pred", softmax=True),
            AsDiscreted(
                keys=("pred", "label"),
                argmax=(True, False),
                to_onehot=len(self._labels) + 1,
            ),
        ]

    def val_pre_transforms(self, context: Context):
        return [
            LoadImaged(keys=("image", "label"), reader="ITKReader"),
            EnsureChannelFirstd(keys=("image", "label")),
<<<<<<< HEAD
=======
            NormalizeLabelsInDatasetd(keys="label", label_names=self._labels),  # Specially for missing labels
            Spacingd(keys=("image", "label"), pixdim=self.target_spacing, mode=("bilinear", "nearest")),
            ScaleIntensityRanged(keys="image", a_min=-175, a_max=250, b_min=0.0, b_max=1.0, clip=True),
>>>>>>> 39dda35f
            EnsureTyped(keys=("image", "label")),
            NormalizeIntensityd(keys="image", nonzero=True),
            GaussianSmoothd(keys="image", sigma=0.75),
            ScaleIntensityd(keys="image", minv=-1.0, maxv=1.0),
            SelectItemsd(keys=("image", "label")),
        ]

    def val_inferer(self, context: Context):
<<<<<<< HEAD
        return SlidingWindowInferer(
            roi_size=self.roi_size, sw_batch_size=4, overlap=0.4, padding_mode="replicate", mode="gaussian"
        )
=======
        return SlidingWindowInferer(roi_size=self.roi_size, sw_batch_size=8)

    def norm_labels(self):
        # This should be applied along with NormalizeLabelsInDatasetd transform
        new_label_nums = {}
        for idx, (key_label, _) in enumerate(self._labels.items(), start=1):
            if key_label != "background":
                new_label_nums[key_label] = idx
            if key_label == "background":
                new_label_nums["background"] = 0
        return new_label_nums
>>>>>>> 39dda35f

    def train_key_metric(self, context: Context):
        return region_wise_metrics(self._labels, self.TRAIN_KEY_METRIC, "train")

    def val_key_metric(self, context: Context):
        return region_wise_metrics(self._labels, self.VAL_KEY_METRIC, "val")

    def train_handlers(self, context: Context):
        handlers = super().train_handlers(context)
        if context.local_rank == 0:
            handlers.append(
                TensorBoardImageHandler(
                    log_dir=context.events_dir,
                    batch_transform=from_engine(["image", "label"]),
                    output_transform=from_engine(["pred"]),
                    interval=20,
                    epoch_level=True,
                )
            )
        return handlers<|MERGE_RESOLUTION|>--- conflicted
+++ resolved
@@ -12,26 +12,25 @@
 import logging
 
 import torch
-<<<<<<< HEAD
-=======
 from lib.transforms.transforms import NormalizeLabelsInDatasetd
->>>>>>> 39dda35f
 from monai.handlers import TensorBoardImageHandler, from_engine
 from monai.inferers import SlidingWindowInferer
 from monai.losses import DiceCELoss
 from monai.transforms import (
     Activationsd,
     AsDiscreted,
+    CropForegroundd,
     EnsureChannelFirstd,
     EnsureTyped,
-    GaussianSmoothd,
     LoadImaged,
-    NormalizeIntensityd,
-    RandScaleIntensityd,
+    RandCropByPosNegLabeld,
+    RandFlipd,
+    RandRotate90d,
     RandShiftIntensityd,
-    RandSpatialCropd,
-    ScaleIntensityd,
+    ScaleIntensityRanged,
     SelectItemsd,
+    Spacingd,
+    SpatialPadd,
 )
 
 from monailabel.tasks.train.basic_train import BasicTrainTask, Context
@@ -61,7 +60,7 @@
         return self._network
 
     def optimizer(self, context: Context):
-        return torch.optim.AdamW(context.network.parameters(), lr=1e-4, weight_decay=1e-5)
+        return torch.optim.Adam(context.network.parameters(), lr=1e-3)
 
     def loss_function(self, context: Context):
         return DiceCELoss(to_onehot_y=True, softmax=True)
@@ -76,8 +75,6 @@
         return [
             LoadImaged(keys=("image", "label"), reader="ITKReader"),
             EnsureChannelFirstd(keys=("image", "label")),
-<<<<<<< HEAD
-=======
             NormalizeLabelsInDatasetd(keys="label", label_names=self._labels),  # Specially for missing labels
             Spacingd(keys=("image", "label"), pixdim=self.target_spacing, mode=("bilinear", "nearest")),
             CropForegroundd(keys=("image", "label"), source_key="image"),
@@ -93,18 +90,12 @@
                 image_key="image",
                 image_threshold=0,
             ),
->>>>>>> 39dda35f
             EnsureTyped(keys=("image", "label"), device=context.device),
-            NormalizeIntensityd(keys="image", nonzero=True),
-            GaussianSmoothd(keys="image", sigma=0.75),
-            RandScaleIntensityd(keys="image", factors=0.1, prob=0.7),
-            RandShiftIntensityd(keys="image", offsets=0.1, prob=0.7),
-            ScaleIntensityd(keys="image", minv=-1.0, maxv=1.0),
-            RandSpatialCropd(
-                keys=["image", "label"],
-                roi_size=[self.roi_size[0], self.roi_size[1], self.roi_size[2]],
-                random_size=False,
-            ),
+            RandFlipd(keys=("image", "label"), spatial_axis=[0], prob=0.10),
+            RandFlipd(keys=("image", "label"), spatial_axis=[1], prob=0.10),
+            RandFlipd(keys=("image", "label"), spatial_axis=[2], prob=0.10),
+            RandRotate90d(keys=("image", "label"), prob=0.10, max_k=3),
+            RandShiftIntensityd(keys="image", offsets=0.1, prob=0.5),
             SelectItemsd(keys=("image", "label")),
         ]
 
@@ -123,25 +114,14 @@
         return [
             LoadImaged(keys=("image", "label"), reader="ITKReader"),
             EnsureChannelFirstd(keys=("image", "label")),
-<<<<<<< HEAD
-=======
             NormalizeLabelsInDatasetd(keys="label", label_names=self._labels),  # Specially for missing labels
             Spacingd(keys=("image", "label"), pixdim=self.target_spacing, mode=("bilinear", "nearest")),
             ScaleIntensityRanged(keys="image", a_min=-175, a_max=250, b_min=0.0, b_max=1.0, clip=True),
->>>>>>> 39dda35f
             EnsureTyped(keys=("image", "label")),
-            NormalizeIntensityd(keys="image", nonzero=True),
-            GaussianSmoothd(keys="image", sigma=0.75),
-            ScaleIntensityd(keys="image", minv=-1.0, maxv=1.0),
             SelectItemsd(keys=("image", "label")),
         ]
 
     def val_inferer(self, context: Context):
-<<<<<<< HEAD
-        return SlidingWindowInferer(
-            roi_size=self.roi_size, sw_batch_size=4, overlap=0.4, padding_mode="replicate", mode="gaussian"
-        )
-=======
         return SlidingWindowInferer(roi_size=self.roi_size, sw_batch_size=8)
 
     def norm_labels(self):
@@ -153,13 +133,12 @@
             if key_label == "background":
                 new_label_nums["background"] = 0
         return new_label_nums
->>>>>>> 39dda35f
 
     def train_key_metric(self, context: Context):
-        return region_wise_metrics(self._labels, self.TRAIN_KEY_METRIC, "train")
+        return region_wise_metrics(self.norm_labels(), self.TRAIN_KEY_METRIC, "train")
 
     def val_key_metric(self, context: Context):
-        return region_wise_metrics(self._labels, self.VAL_KEY_METRIC, "val")
+        return region_wise_metrics(self.norm_labels(), self.VAL_KEY_METRIC, "val")
 
     def train_handlers(self, context: Context):
         handlers = super().train_handlers(context)
