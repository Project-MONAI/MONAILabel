# Copyright 2020 - 2021 MONAI Consortium
# Licensed under the Apache License, Version 2.0 (the "License");
# you may not use this file except in compliance with the License.
# You may obtain a copy of the License at
#     http://www.apache.org/licenses/LICENSE-2.0
# Unless required by applicable law or agreed to in writing, software
# distributed under the License is distributed on an "AS IS" BASIS,
# WITHOUT WARRANTIES OR CONDITIONS OF ANY KIND, either express or implied.
# See the License for the specific language governing permissions and
# limitations under the License.

from monai.inferers import SimpleInferer
from monai.transforms import (
    Activationsd,
    AddChanneld,
    AsDiscreted,
    LoadImaged,
    Orientationd,
    Resized,
    ScaleIntensityRanged,
    SqueezeDimd,
    ToNumpyd,
    ToTensord,
)

from monailabel.deepedit.multilabel.transforms import (
    AddGuidanceFromPointsCustomd,
    AddGuidanceSignalCustomd,
    DiscardAddGuidanced,
    ResizeGuidanceMultipleLabelCustomd,
)
from monailabel.interfaces.tasks.infer import InferTask, InferType
from monailabel.transform.post import Restored


class DeepEditSeg(InferTask):
    """
    This provides Inference Engine for pre-trained model over Multi Atlas Labeling Beyond The Cranial Vault (BTCV)
    dataset.
    """

    def __init__(
        self,
        path,
        network=None,
        type=InferType.SEGMENTATION,
        label_names=None,
        dimension=3,
        spatial_size=(128, 128, 64),
        target_spacing=(1.0, 1.0, 1.0),
        description="A DeepEdit model for volumetric (3D) segmentation over 3D Images",
    ):
        super().__init__(
            path=path,
            network=network,
            type=type,
            labels=label_names,
            dimension=dimension,
            description=description,
            input_key="image",
            output_label_key="pred",
            output_json_key="result",
        )

        self.spatial_size = spatial_size
        self.target_spacing = target_spacing
        self.label_names = label_names

<<<<<<< HEAD
    def pre_transforms(self, data):
=======
    def pre_transforms(self, data=None):
>>>>>>> 800dd637
        return [
            LoadImaged(keys="image", reader="ITKReader"),
            AddChanneld(keys="image"),
            # Spacingd(keys="image", pixdim=self.target_spacing, mode="bilinear"),
            Orientationd(keys="image", axcodes="RAS"),
            # This transform may not work well for MR images
            ScaleIntensityRanged(
                keys="image",
                a_min=-175,
                a_max=250,
                b_min=0.0,
                b_max=1.0,
                clip=True,
            ),
            Resized(keys="image", spatial_size=self.spatial_size, mode="area"),
            DiscardAddGuidanced(keys="image", label_names=self.label_names),
            ToTensord(keys="image"),
        ]

<<<<<<< HEAD
    def inferer(self, data):
        return SimpleInferer()

    def inverse_transforms(self, data):
        return []  # Self-determine from the list of pre-transforms provided

    def post_transforms(self, data):
=======
    def inferer(self, data=None):
        return SimpleInferer()

    def inverse_transforms(self, data=None):
        return []  # Self-determine from the list of pre-transforms provided

    def post_transforms(self, data=None):
>>>>>>> 800dd637
        return [
            ToTensord(keys="pred"),
            Activationsd(keys="pred", softmax=True),
            AsDiscreted(keys="pred", argmax=True),
            SqueezeDimd(keys="pred", dim=0),
            ToNumpyd(keys="pred"),
            Restored(keys="pred", ref_image="image"),
        ]


class DeepEdit(InferTask):
    """
    This provides Inference Engine for Deepgrow over DeepEdit model.
    """

    def __init__(
        self,
        path,
        network=None,
        type=InferType.DEEPEDIT,
        dimension=3,
        description="A pre-trained 3D Deepedit model based on DynUnet",
        spatial_size=(128, 128, 128),
        target_spacing=(1.5, 1.5, 2.0),
        label_names=None,
    ):
        super().__init__(
            path=path,
            network=network,
            type=type,
            labels=label_names,
            dimension=dimension,
            description=description,
            config={"result_extension": [".nrrd", ".nii.gz"]},
        )

        self.spatial_size = spatial_size
        self.target_spacing = target_spacing
        self.label_names = label_names

<<<<<<< HEAD
    def pre_transforms(self, data):
=======
    def pre_transforms(self, data=None):
>>>>>>> 800dd637
        return [
            LoadImaged(keys="image", reader="ITKReader"),
            AddChanneld(keys="image"),
            # Spacingd(keys="image", pixdim=self.target_spacing, mode="bilinear"),
            Orientationd(keys="image", axcodes="RAS"),
            # This transform may not work well for MR images
            ScaleIntensityRanged(
                keys="image",
                a_min=-175,
                a_max=250,
                b_min=0.0,
                b_max=1.0,
                clip=True,
            ),
            AddGuidanceFromPointsCustomd(ref_image="image", guidance="guidance", label_names=self.label_names),
            Resized(keys="image", spatial_size=self.spatial_size, mode="area"),
            ResizeGuidanceMultipleLabelCustomd(guidance="guidance", ref_image="image"),
            AddGuidanceSignalCustomd(keys="image", guidance="guidance"),
            ToTensord(keys="image"),
        ]

<<<<<<< HEAD
    def inferer(self, data):
        return SimpleInferer()

    def inverse_transforms(self, data):
        return []  # Self-determine from the list of pre-transforms provided

    def post_transforms(self, data):
=======
    def inferer(self, data=None):
        return SimpleInferer()

    def inverse_transforms(self, data=None):
        return []  # Self-determine from the list of pre-transforms provided

    def post_transforms(self, data=None):
>>>>>>> 800dd637
        return [
            ToTensord(keys="pred"),
            Activationsd(keys="pred", softmax=True),
            AsDiscreted(keys="pred", argmax=True),
            ToNumpyd(keys="pred"),
            Restored(keys="pred", ref_image="image"),
        ]<|MERGE_RESOLUTION|>--- conflicted
+++ resolved
@@ -66,11 +66,7 @@
         self.target_spacing = target_spacing
         self.label_names = label_names
 
-<<<<<<< HEAD
-    def pre_transforms(self, data):
-=======
     def pre_transforms(self, data=None):
->>>>>>> 800dd637
         return [
             LoadImaged(keys="image", reader="ITKReader"),
             AddChanneld(keys="image"),
@@ -90,15 +86,6 @@
             ToTensord(keys="image"),
         ]
 
-<<<<<<< HEAD
-    def inferer(self, data):
-        return SimpleInferer()
-
-    def inverse_transforms(self, data):
-        return []  # Self-determine from the list of pre-transforms provided
-
-    def post_transforms(self, data):
-=======
     def inferer(self, data=None):
         return SimpleInferer()
 
@@ -106,7 +93,6 @@
         return []  # Self-determine from the list of pre-transforms provided
 
     def post_transforms(self, data=None):
->>>>>>> 800dd637
         return [
             ToTensord(keys="pred"),
             Activationsd(keys="pred", softmax=True),
@@ -147,11 +133,7 @@
         self.target_spacing = target_spacing
         self.label_names = label_names
 
-<<<<<<< HEAD
-    def pre_transforms(self, data):
-=======
     def pre_transforms(self, data=None):
->>>>>>> 800dd637
         return [
             LoadImaged(keys="image", reader="ITKReader"),
             AddChanneld(keys="image"),
@@ -173,15 +155,6 @@
             ToTensord(keys="image"),
         ]
 
-<<<<<<< HEAD
-    def inferer(self, data):
-        return SimpleInferer()
-
-    def inverse_transforms(self, data):
-        return []  # Self-determine from the list of pre-transforms provided
-
-    def post_transforms(self, data):
-=======
     def inferer(self, data=None):
         return SimpleInferer()
 
@@ -189,7 +162,6 @@
         return []  # Self-determine from the list of pre-transforms provided
 
     def post_transforms(self, data=None):
->>>>>>> 800dd637
         return [
             ToTensord(keys="pred"),
             Activationsd(keys="pred", softmax=True),
