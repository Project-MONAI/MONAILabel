--- conflicted
+++ resolved
@@ -12,19 +12,6 @@
 import logging
 import os
 import pathlib
-<<<<<<< HEAD
-from typing import Any, Dict, List
-
-from dicomweb_client import DICOMwebClient
-from dicomweb_client.api import load_json_dataset
-from expiringdict import ExpiringDict
-
-from monailabel.interfaces.datastore import DefaultLabelTag
-from monailabel.utils.datastore.dicom.convert import binary_to_image, dicom_to_nifti, nifti_to_dicom_seg
-from monailabel.utils.datastore.dicom.util import dicom_web_download_series, dicom_web_upload_dcm
-from monailabel.utils.datastore.local import LocalDatastore
-
-=======
 from typing import Any, Dict, List, Tuple
 
 from dicomweb_client import DICOMwebClient
@@ -36,7 +23,6 @@
 from monailabel.utils.datastore.dicom.util import dicom_web_download_series, dicom_web_upload_dcm
 from monailabel.utils.datastore.local import LocalDatastore
 
->>>>>>> 665034c9
 logger = logging.getLogger(__name__)
 
 
@@ -53,20 +39,12 @@
     def name(self) -> str:
         return self._client.base_url
 
-<<<<<<< HEAD
-    def _to_filename(self, series_id):
-        return series_id.replace(".", "#")
-
-    def _to_series_id(self, filename):
-        return filename.repace("#", ".")
-=======
     def _to_id(self, file: str) -> Tuple[str, str]:
         extensions = [".nii", ".nii.gz", ".nrrd"]
         for extension in extensions:
             if file.endswith(extension):
                 return file.replace(extension, ""), extension
         return super()._to_id(file)
->>>>>>> 665034c9
 
     def get_image_uri(self, image_id: str) -> str:
         logger.info(f"Image ID: {image_id}")
@@ -76,20 +54,6 @@
         if not os.path.exists(image_dir) or not os.listdir(image_dir):
             dicom_web_download_series(None, image_id, image_dir, self._client)
 
-<<<<<<< HEAD
-        # TODO:: BUG In MONAI? Currently can not load DICOM through ITK Loader
-        image_id_encoded = self._to_filename(image_id)
-        image_nii_gz = os.path.realpath(os.path.join(self._datastore.image_path(), f"{image_id_encoded}.nii.gz"))
-        if not os.path.exists(image_nii_gz):
-            dicom_to_nifti(image_dir, image_nii_gz)
-
-        return image_nii_gz
-
-    def get_label_uri(self, label_id: str, image_id: str = "") -> str:
-        # TODO:: Only Final Tag is supported
-        logger.info(f"Label ID: {label_id}")
-        label_dir = os.path.realpath(os.path.join(self._datastore.label_path(DefaultLabelTag.FINAL), label_id))
-=======
         image_nii_gz = os.path.realpath(os.path.join(self._datastore.image_path(), f"{image_id}.nii.gz"))
         if not os.path.exists(image_nii_gz):
             image_nii_gz = dicom_to_nifti(image_dir)
@@ -103,104 +67,11 @@
 
         logger.info(f"Label ID: {label_id} => {label_tag}")
         label_dir = os.path.realpath(os.path.join(self._datastore.label_path(label_tag), label_id))
->>>>>>> 665034c9
         logger.info(f"Label Dir (cache): {label_dir}")
 
         if not os.path.exists(label_dir) or not os.listdir(label_dir):
             dicom_web_download_series(None, label_id, label_dir, self._client)
 
-<<<<<<< HEAD
-        label_id_encoded = self._to_filename(label_id)
-        image_id_encoded = self._to_filename(image_id) if image_id else ""
-        label_nii_gz = os.path.realpath(
-            os.path.join(
-                self._datastore.label_path(DefaultLabelTag.FINAL), f"{image_id_encoded}+{label_id_encoded}.nii.gz"
-            )
-        )
-        if not os.path.exists(label_nii_gz):
-            dicom_to_nifti(label_dir, label_nii_gz)
-
-        return label_nii_gz
-
-    def get_image_info(self, image_id: str) -> Dict[str, Any]:
-        info = super().get_image_info(self._to_filename(image_id))
-        self._update_info(image_id, info)
-        return info
-
-    def get_label_info(self, label_id: str) -> Dict[str, Any]:
-        info = super().get_label_info(label_id)
-        self._update_info(label_id, info)
-        return info
-
-    def _update_info(self, series_id, info):
-        if info.get("SeriesInstanceUID"):
-            return
-
-        meta = load_json_dataset(self._client.search_for_series(search_filters={"SeriesInstanceUID": series_id})[0])
-        info.update(
-            {
-                "SeriesInstanceUID": series_id,
-                "StudyInstanceUID": str(meta["StudyInstanceUID"].value),
-                "PatientID": str(meta["PatientID"].value),
-            }
-        )
-        self._update_datastore_file()
-
-    def list_images(self) -> List[str]:
-        datasets = self._client.search_for_series(search_filters={"Modality": self._modality})
-        series = [str(load_json_dataset(ds)["SeriesInstanceUID"].value) for ds in datasets]
-        logger.debug("Total Series: {}\n{}".format(len(series), "\n".join(series)))
-        return series
-
-    def get_labeled_images(self) -> List[str]:
-        datasets = self._client.search_for_series(search_filters={"Modality": "SEG"})
-        all_segs = [load_json_dataset(ds) for ds in datasets]
-
-        image_series = []
-        for seg in all_segs:
-            meta = self._client.retrieve_series_metadata(
-                str(seg["StudyInstanceUID"].value), str(seg["SeriesInstanceUID"].value)
-            )
-            seg_meta = load_json_dataset(meta[0])
-            image_series.append(str(seg_meta["ReferencedSeriesSequence"].value[0]["SeriesInstanceUID"].value))
-        return image_series
-
-    def get_unlabeled_images(self) -> List[str]:
-        series = self.list_images()
-
-        seg_series = self.get_labeled_images()
-        logger.info("Total Series (with seg): {}\n{}".format(len(seg_series), "\n".join(seg_series)))
-        return list(set(series) - set(seg_series))
-
-    def save_label(
-        self, image_id: str, label_filename: str, label_tag: str, label_info: Dict[str, Any], label_id: str = ""
-    ) -> str:
-        logger.info(f"Input - Image Id: {image_id}")
-        logger.info(f"Input - Label File: {label_filename}")
-        logger.info(f"Input - Label Tag: {label_tag}")
-        logger.info(f"Input - Label Info: {label_info}")
-
-        image_uri = self.get_image_uri(image_id)
-        label_ext = "".join(pathlib.Path(label_filename).suffixes)
-
-        output_file = None
-        if label_ext == ".bin":
-            output_file = binary_to_image(image_uri, label_filename)
-            label_filename = output_file
-
-        logger.info(f"Label File: {label_filename}")
-        # res = super().save_label(image_id, label_filename, label_tag, label_info, label_id)
-
-        image_dir = os.path.realpath(os.path.join(self._datastore.image_path(), image_id))
-        label_file = nifti_to_dicom_seg(image_dir, label_filename, label_info)
-        label_series_id = dicom_web_upload_dcm(label_file, self._client)
-        label_id = self._to_filename(label_series_id)
-
-        image_id_encoded = self._to_filename(image_id)
-        super().save_label(image_id_encoded, label_filename, label_tag, label_info, label_id)
-
-        os.unlink(label_file)
-=======
         label_nii_gz = os.path.realpath(
             os.path.join(self._datastore.label_path(DefaultLabelTag.FINAL), f"{image_id}.nii.gz")
         )
@@ -274,7 +145,6 @@
         label_id = super().save_label(image_id, label_filename, label_tag, label_info)
         logger.info("Save completed!")
 
->>>>>>> 665034c9
         if output_file:
             os.unlink(output_file)
         return label_id
@@ -287,20 +157,6 @@
         for seg in all_segs:
             meta = self._client.retrieve_series_metadata(
                 str(seg["StudyInstanceUID"].value), str(seg["SeriesInstanceUID"].value)
-<<<<<<< HEAD
-            )
-            seg_meta = load_json_dataset(meta[0])
-            image_labels.append(
-                {
-                    "image": str(seg_meta["ReferencedSeriesSequence"].value[0]["SeriesInstanceUID"].value),
-                    "label": str(seg["SeriesInstanceUID"].value),
-                }
-            )
-
-        for image_label in image_labels:
-            self.get_image_uri(image_id=image_label["image"])
-            self.get_label_uri(label_id=image_label["label"], image_id=image_label["image"])
-=======
             )
             seg_meta = load_json_dataset(meta[0])
             image_labels.append(
@@ -315,7 +171,6 @@
             self.get_label_uri(
                 label_id=image_label["label"], label_tag=DefaultLabelTag.FINAL, image_id=image_label["image"]
             )
->>>>>>> 665034c9
 
     def datalist(self, full_path=True) -> List[Dict[str, str]]:
         self._download_labeled_data()
