# Copyright 2020 - 2021 MONAI Consortium
# Licensed under the Apache License, Version 2.0 (the "License");
# you may not use this file except in compliance with the License.
# You may obtain a copy of the License at
#     http://www.apache.org/licenses/LICENSE-2.0
# Unless required by applicable law or agreed to in writing, software
# distributed under the License is distributed on an "AS IS" BASIS,
# WITHOUT WARRANTIES OR CONDITIONS OF ANY KIND, either express or implied.
# See the License for the specific language governing permissions and
# limitations under the License.
import logging
import os
import time
from hashlib import md5

from dicomweb_client import DICOMwebClient
from dicomweb_client.api import load_json_dataset
from pydicom.filereader import dcmread

from monailabel.utils.others.generic import run_command

logger = logging.getLogger(__name__)


def generate_key(patient_id: str, study_id: str, series_id: str):
    return md5(f"{patient_id}+{study_id}+{series_id}".encode("utf-8")).hexdigest()


def get_scu(query, output_dir, query_level="SERIES", host="127.0.0.1", port="4242", aet="MONAILABEL"):
    start = time.time()
    field = "StudyInstanceUID" if query_level == "STUDIES" else "SeriesInstanceUID"
    run_command(
        "python",
        [
            "-m",
            "pynetdicom",
            "getscu",
            host,
            port,
            "-P",
            "-k",
            f"0008,0052={query_level}",
            "-k",
            f"{field}={query}",
            "-aet",
            aet,
            "-q",
            "-od",
            output_dir,
        ],
    )
    logger.info(f"Time to run GET-SCU: {time.time() - start} (sec)")


<<<<<<< HEAD
def score_scu(input, host="127.0.0.1", port="4242", aet="MONAILABEL"):
    start = time.time()
    inputs = input if isinstance(input, list) else [input]
    for i in inputs:
=======
def score_scu(input_file, host="127.0.0.1", port="4242", aet="MONAILABEL"):
    start = time.time()
    input_files = input_file if isinstance(input_file, list) else [input_file]
    for i in input_files:
>>>>>>> 665034c9
        run_command("python", ["-m", "pynetdicom", "storescu", host, port, "-aet", aet, i])
    logger.info(f"Time to run STORE-SCU: {time.time() - start} (sec)")


def dicom_web_download_series(study_id, series_id, save_dir, client: DICOMwebClient):
    start = time.time()

    # Limitation for DICOMWeb Client as it needs StudyInstanceUID to fetch series
    if not study_id:
        meta = load_json_dataset(client.search_for_series(search_filters={"SeriesInstanceUID": series_id})[0])
        study_id = str(meta["StudyInstanceUID"].value)

    os.makedirs(save_dir, exist_ok=True)
    instances = client.retrieve_series(study_id, series_id)
    for instance in instances:
<<<<<<< HEAD
        instance_id = instance["SOPInstanceUID"]
=======
        instance_id = str(instance["SOPInstanceUID"].value)
>>>>>>> 665034c9
        file_name = os.path.join(save_dir, f"{instance_id}.dcm")
        instance.save_as(file_name)

    logger.info(f"Time to download: {time.time() - start} (sec)")


<<<<<<< HEAD
def dicom_web_upload_dcm(input, client: DICOMwebClient):
    start = time.time()
    dataset = dcmread(input)
=======
def dicom_web_upload_dcm(input_file, client: DICOMwebClient):
    start = time.time()
    dataset = dcmread(input_file)
>>>>>>> 665034c9
    result = client.store_instances([dataset])

    url = ""
    for elm in result.iterall():
        s = str(elm.value)
        logger.info(f"{s}")
        if "/series/" in s:
            url = s
            break

    series_id = url.split("/series/")[1].split("/")[0] if url else ""
    logger.info(f"Series Instance UID: {series_id}")

    logger.info(f"Time to upload: {time.time() - start} (sec)")
    return series_id<|MERGE_RESOLUTION|>--- conflicted
+++ resolved
@@ -52,17 +52,10 @@
     logger.info(f"Time to run GET-SCU: {time.time() - start} (sec)")
 
 
-<<<<<<< HEAD
-def score_scu(input, host="127.0.0.1", port="4242", aet="MONAILABEL"):
-    start = time.time()
-    inputs = input if isinstance(input, list) else [input]
-    for i in inputs:
-=======
 def score_scu(input_file, host="127.0.0.1", port="4242", aet="MONAILABEL"):
     start = time.time()
     input_files = input_file if isinstance(input_file, list) else [input_file]
     for i in input_files:
->>>>>>> 665034c9
         run_command("python", ["-m", "pynetdicom", "storescu", host, port, "-aet", aet, i])
     logger.info(f"Time to run STORE-SCU: {time.time() - start} (sec)")
 
@@ -78,26 +71,16 @@
     os.makedirs(save_dir, exist_ok=True)
     instances = client.retrieve_series(study_id, series_id)
     for instance in instances:
-<<<<<<< HEAD
-        instance_id = instance["SOPInstanceUID"]
-=======
         instance_id = str(instance["SOPInstanceUID"].value)
->>>>>>> 665034c9
         file_name = os.path.join(save_dir, f"{instance_id}.dcm")
         instance.save_as(file_name)
 
     logger.info(f"Time to download: {time.time() - start} (sec)")
 
 
-<<<<<<< HEAD
-def dicom_web_upload_dcm(input, client: DICOMwebClient):
-    start = time.time()
-    dataset = dcmread(input)
-=======
 def dicom_web_upload_dcm(input_file, client: DICOMwebClient):
     start = time.time()
     dataset = dcmread(input_file)
->>>>>>> 665034c9
     result = client.store_instances([dataset])
 
     url = ""
