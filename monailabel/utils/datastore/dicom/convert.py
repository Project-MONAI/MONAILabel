# Copyright 2020 - 2021 MONAI Consortium
# Licensed under the Apache License, Version 2.0 (the "License");
# you may not use this file except in compliance with the License.
# You may obtain a copy of the License at
#     http://www.apache.org/licenses/LICENSE-2.0
# Unless required by applicable law or agreed to in writing, software
# distributed under the License is distributed on an "AS IS" BASIS,
# WITHOUT WARRANTIES OR CONDITIONS OF ANY KIND, either express or implied.
# See the License for the specific language governing permissions and
# limitations under the License.
import json
import logging
import os
import pathlib
<<<<<<< HEAD
=======
import shutil
>>>>>>> 665034c9
import tempfile
import time

import numpy as np
import pydicom_seg
import SimpleITK
from monai.data import write_nifti
from monai.transforms import LoadImage
from pydicom.filereader import dcmread

from monailabel.utils.datastore.dicom.colors import GENERIC_ANATOMY_COLORS
<<<<<<< HEAD
=======
from monailabel.utils.others.generic import run_command
>>>>>>> 665034c9
from monailabel.utils.others.writer import write_itk

logger = logging.getLogger(__name__)

<<<<<<< HEAD

def dicom_to_nifti(series_dir, output_nifti):
    start = time.time()

    reader = SimpleITK.ImageSeriesReader()
    dicom_names = reader.GetGDCMSeriesFileNames(series_dir)
    reader.SetFileNames(dicom_names)

    image = reader.Execute()
    logger.info(f"Image size: {image.GetSize()}")
    SimpleITK.WriteImage(image, output_nifti)

    logger.info(f"dicom_to_nifti latency : {time.time() - start} (sec)")
=======

def dicom_to_nifti(series_dir, is_seg=False):
    start = time.time()
    output_file = tempfile.NamedTemporaryFile(suffix=".nii.gz").name

    if is_seg:
        itk_dicom_seg_to_image(series_dir, output_file)
    else:
        # https://simpleitk.readthedocs.io/en/master/link_DicomConvert_docs.html
        if os.path.isdir(series_dir) and len(os.listdir(series_dir)) > 1:
            reader = SimpleITK.ImageSeriesReader()
            dicom_names = reader.GetGDCMSeriesFileNames(series_dir)
            reader.SetFileNames(dicom_names)
            image = reader.Execute()
        else:
            filename = (
                series_dir if not os.path.isdir(series_dir) else os.path.join(series_dir, os.listdir(series_dir)[0])
            )

            file_reader = SimpleITK.ImageFileReader()
            file_reader.SetImageIO("GDCMImageIO")
            file_reader.SetFileName(filename)
            image = file_reader.Execute()

        logger.info(f"Image size: {image.GetSize()}")
        SimpleITK.WriteImage(image, output_file)

    logger.info(f"dicom_to_nifti latency : {time.time() - start} (sec)")
    return output_file
>>>>>>> 665034c9


def binary_to_image(reference_image, label, dtype=np.uint16, file_ext=".nii.gz", use_itk=True):
    start = time.time()

    image_np, meta_dict = LoadImage()(reference_image)
    label_np = np.fromfile(label, dtype=dtype)

    logger.info(f"Image: {image_np.shape}")
    logger.info(f"Label: {label_np.shape}")

    label_np = label_np.reshape(image_np.shape, order="F")
    logger.info(f"Label (reshape): {label_np.shape}")

    output_file = tempfile.NamedTemporaryFile(suffix=file_ext).name
    affine = meta_dict.get("affine")
    if use_itk:
        write_itk(label_np, output_file, affine=affine, dtype=None, compress=True)
    else:
        write_nifti(label_np, output_file, affine=affine)

    logger.info(f"binary_to_image latency : {time.time() - start} (sec)")
    return output_file


<<<<<<< HEAD
def nifti_to_dicom_seg(series_dir, label, label_info, file_ext="*"):
=======
def nifti_to_dicom_seg(series_dir, label, label_info, file_ext="*", use_itk=True):
>>>>>>> 665034c9
    start = time.time()

    label_np, meta_dict = LoadImage()(label)
    unique_labels = np.unique(label_np.flatten()).astype(np.int)
    unique_labels = unique_labels[unique_labels != 0]

    segment_attributes = []
    for i, idx in enumerate(unique_labels):
        info = label_info[i] if label_info and i < len(label_info) else {}
        name = info.get("name", "unknown")
        description = info.get("description", "Unknown")
        rgb = list(info.get("color", GENERIC_ANATOMY_COLORS.get(name, (255, 0, 0))))[0:3]
        rgb = [int(x) for x in rgb]

        logger.info(f"{i} => {idx} => {name}")

        segment_attribute = info.get(
            "segmentAttribute",
            {
                "labelID": int(idx),
                "SegmentLabel": name,
                "SegmentDescription": description,
                "SegmentAlgorithmType": "AUTOMATIC",
                "SegmentAlgorithmName": "MONAILABEL",
                "SegmentedPropertyCategoryCodeSequence": {
                    "CodeValue": "123037004",
                    "CodingSchemeDesignator": "SCT",
                    "CodeMeaning": "Anatomical Structure",
                },
                "SegmentedPropertyTypeCodeSequence": {
                    "CodeValue": "78961009",
                    "CodingSchemeDesignator": "SCT",
                    "CodeMeaning": name,
                },
                "recommendedDisplayRGBValue": rgb,
            },
        )
        segment_attributes.append(segment_attribute)

    template = {
        "ContentCreatorName": "Reader1",
        "ClinicalTrialSeriesID": "Session1",
        "ClinicalTrialTimePointID": "1",
        "SeriesDescription": "Segmentation",
        "SeriesNumber": "300",
        "InstanceNumber": "1",
        "segmentAttributes": [segment_attributes],
        "ContentLabel": "SEGMENTATION",
        "ContentDescription": "MONAI Label - Image segmentation",
        "ClinicalTrialCoordinatingCenterName": "MONAI",
        "BodyPartExamined": "",
    }

    logger.info(json.dumps(template, indent=2))
    if not segment_attributes:
        logger.error("Missing Attributes/Empty Label provided")
        return None

<<<<<<< HEAD
    template = pydicom_seg.template.from_dcmqi_metainfo(template)
    writer = pydicom_seg.MultiClassWriter(
        template=template,
        inplane_cropping=False,
        skip_empty_slices=False,
        skip_missing_segment=False,
    )

    # Read source Images
    series_dir = pathlib.Path(series_dir)
    image_files = series_dir.glob(file_ext)
    image_datasets = [dcmread(str(f), stop_before_pixels=True) for f in image_files]
    logger.info(f"Total Source Images: {len(image_datasets)}")

    mask = SimpleITK.ReadImage(label)
    mask = SimpleITK.Cast(mask, SimpleITK.sitkUInt16)

    output_file = tempfile.NamedTemporaryFile(suffix=".dcm").name
    dcm = writer.write(mask, image_datasets)
    dcm.save_as(output_file)

    logger.info(f"nifti_to_dicom_seg latency : {time.time() - start} (sec)")
    return output_file
=======
    if use_itk:
        output_file = itk_image_to_dicom_seg(label, series_dir, template)
    else:
        template = pydicom_seg.template.from_dcmqi_metainfo(template)
        writer = pydicom_seg.MultiClassWriter(
            template=template,
            inplane_cropping=False,
            skip_empty_slices=False,
            skip_missing_segment=False,
        )

        # Read source Images
        series_dir = pathlib.Path(series_dir)
        image_files = series_dir.glob(file_ext)
        image_datasets = [dcmread(str(f), stop_before_pixels=True) for f in image_files]
        logger.info(f"Total Source Images: {len(image_datasets)}")

        mask = SimpleITK.ReadImage(label)
        mask = SimpleITK.Cast(mask, SimpleITK.sitkUInt16)

        output_file = tempfile.NamedTemporaryFile(suffix=".dcm").name
        dcm = writer.write(mask, image_datasets)
        dcm.save_as(output_file)

    logger.info(f"nifti_to_dicom_seg latency : {time.time() - start} (sec)")
    return output_file


def itk_image_to_dicom_seg(label, series_dir, template):
    output_file = tempfile.NamedTemporaryFile(suffix=".dcm").name
    meta_data = tempfile.NamedTemporaryFile(suffix=".json").name
    with open(meta_data, "w") as fp:
        json.dump(template, fp)

    command = "itkimage2segimage"
    args = [
        "--inputImageList",
        label,
        "--inputDICOMDirectory",
        series_dir,
        "--outputDICOM",
        output_file,
        "--inputMetadata",
        meta_data,
    ]
    run_command(command, args)
    os.unlink(meta_data)
    return output_file


def itk_dicom_seg_to_image(label, output_file, output_type="nifti"):
    # TODO:: Currently supports only one file
    filename = label if not os.path.isdir(label) else os.path.join(label, os.listdir(label)[0])
    with tempfile.TemporaryDirectory() as output_dir:
        command = "segimage2itkimage"
        args = [
            "--inputDICOM",
            filename,
            "--outputType",
            output_type,
            "--prefix",
            "segment",
            "--outputDirectory",
            output_dir,
        ]
        run_command(command, args)
        result_file = os.path.join(
            output_dir, [f for f in os.listdir(output_dir) if f.startswith("segment") and f.endswith(".nii.gz")][0]
        )
        logger.info(f"Result/Output (NII) File: {result_file}")

        shutil.move(result_file, output_file)
        return output_file
>>>>>>> 665034c9
<|MERGE_RESOLUTION|>--- conflicted
+++ resolved
@@ -12,10 +12,7 @@
 import logging
 import os
 import pathlib
-<<<<<<< HEAD
-=======
 import shutil
->>>>>>> 665034c9
 import tempfile
 import time
 
@@ -27,29 +24,11 @@
 from pydicom.filereader import dcmread
 
 from monailabel.utils.datastore.dicom.colors import GENERIC_ANATOMY_COLORS
-<<<<<<< HEAD
-=======
 from monailabel.utils.others.generic import run_command
->>>>>>> 665034c9
 from monailabel.utils.others.writer import write_itk
 
 logger = logging.getLogger(__name__)
 
-<<<<<<< HEAD
-
-def dicom_to_nifti(series_dir, output_nifti):
-    start = time.time()
-
-    reader = SimpleITK.ImageSeriesReader()
-    dicom_names = reader.GetGDCMSeriesFileNames(series_dir)
-    reader.SetFileNames(dicom_names)
-
-    image = reader.Execute()
-    logger.info(f"Image size: {image.GetSize()}")
-    SimpleITK.WriteImage(image, output_nifti)
-
-    logger.info(f"dicom_to_nifti latency : {time.time() - start} (sec)")
-=======
 
 def dicom_to_nifti(series_dir, is_seg=False):
     start = time.time()
@@ -79,7 +58,6 @@
 
     logger.info(f"dicom_to_nifti latency : {time.time() - start} (sec)")
     return output_file
->>>>>>> 665034c9
 
 
 def binary_to_image(reference_image, label, dtype=np.uint16, file_ext=".nii.gz", use_itk=True):
@@ -105,11 +83,7 @@
     return output_file
 
 
-<<<<<<< HEAD
-def nifti_to_dicom_seg(series_dir, label, label_info, file_ext="*"):
-=======
 def nifti_to_dicom_seg(series_dir, label, label_info, file_ext="*", use_itk=True):
->>>>>>> 665034c9
     start = time.time()
 
     label_np, meta_dict = LoadImage()(label)
@@ -168,31 +142,6 @@
         logger.error("Missing Attributes/Empty Label provided")
         return None
 
-<<<<<<< HEAD
-    template = pydicom_seg.template.from_dcmqi_metainfo(template)
-    writer = pydicom_seg.MultiClassWriter(
-        template=template,
-        inplane_cropping=False,
-        skip_empty_slices=False,
-        skip_missing_segment=False,
-    )
-
-    # Read source Images
-    series_dir = pathlib.Path(series_dir)
-    image_files = series_dir.glob(file_ext)
-    image_datasets = [dcmread(str(f), stop_before_pixels=True) for f in image_files]
-    logger.info(f"Total Source Images: {len(image_datasets)}")
-
-    mask = SimpleITK.ReadImage(label)
-    mask = SimpleITK.Cast(mask, SimpleITK.sitkUInt16)
-
-    output_file = tempfile.NamedTemporaryFile(suffix=".dcm").name
-    dcm = writer.write(mask, image_datasets)
-    dcm.save_as(output_file)
-
-    logger.info(f"nifti_to_dicom_seg latency : {time.time() - start} (sec)")
-    return output_file
-=======
     if use_itk:
         output_file = itk_image_to_dicom_seg(label, series_dir, template)
     else:
@@ -265,5 +214,4 @@
         logger.info(f"Result/Output (NII) File: {result_file}")
 
         shutil.move(result_file, output_file)
-        return output_file
->>>>>>> 665034c9
+        return output_file