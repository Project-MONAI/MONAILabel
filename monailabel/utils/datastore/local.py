import fnmatch
import io
import json
import logging
import os
import pathlib
import shutil
from pathlib import Path
<<<<<<< HEAD
from typing import Any, Dict, List, Optional, Union
=======
from typing import Any, Dict, List, Union
>>>>>>> b43ae24c

from pydantic import BaseModel
from watchdog.events import PatternMatchingEventHandler
from watchdog.observers import Observer

from monailabel.interfaces.datastore import Datastore, DefaultLabelTag
from monailabel.interfaces.exception import ImageNotFoundException, LabelNotFoundException

logger = logging.getLogger(__name__)


class ImageModel(BaseModel):
    id: str
    info: Dict[str, Any] = {}


class LabelModel(BaseModel):
    id: str
    tag: str
    info: Dict[str, Any] = {}


class ObjectModel(BaseModel):
    image: ImageModel
    labels: List[LabelModel] = []


class LocalDatastoreModel(BaseModel):
    name: str
    description: str
    objects: List[ObjectModel] = []


class LocalDatastore(Datastore):
    """
    Class to represent a datastore local to the MONAI-Label Server

    Attributes
    ----------
    `name: str`
        The name of the datastore

    `description: str`
        The description of the datastore
    """

    def __init__(
        self,
        datastore_path: str,
        datastore_config: str = "datastore.json",
        label_store_path: str = "labels",
        image_extensions=("*.nii.gz", "*.nii"),
        label_extensions=("*.nii.gz", "*.nii"),
        auto_reload=False,
    ):
        """
        Creates a `LocalDataset` object

        Parameters:

        `datastore_path: str`
            a string to the directory tree of the desired dataset

        `datastore_config: str`
            optional file name of the dataset configuration file (by default `dataset.json`)
        """
        self._datastore_path = datastore_path
        self._datastore_config_path = os.path.join(datastore_path, datastore_config)
        self._label_store_path = label_store_path
        self._image_extensions = [image_extensions] if isinstance(image_extensions, str) else image_extensions
        self._label_extensions = [label_extensions] if isinstance(label_extensions, str) else label_extensions

        logger.info(f"Image Extensions: {self._image_extensions}")
        logger.info(f"Label Extensions: {self._label_extensions}")
        logger.info(f"Auto Reload: {auto_reload}")

        if os.path.exists(self._datastore_config_path):
            # check if dataset configuration file exists and load if it does
            self._datastore = LocalDatastoreModel.parse_file(self._datastore_config_path)
        else:
            # otherwise create anew
            self._datastore = LocalDatastoreModel(name="new-dataset", description="New Dataset")

        # ensure labels path exists regardless of whether a datastore file is present
        os.makedirs(os.path.join(self._datastore_path, self._label_store_path), exist_ok=True)

        # reconcile the loaded datastore file with any existing files in the path
        self._reconcile_datastore()
        self._update_datastore_file()

        if auto_reload:
            logger.info("Start observing external modifications on datastore (AUTO RELOAD)")
            include_patterns = [
                f"{self._datastore_path}{os.path.sep}{ext}" for ext in [*image_extensions, *label_extensions]
            ]
            include_patterns.extend(
                [
                    f"{os.path.join(self._datastore_path, self._label_store_path)}{os.path.sep}{ext}"
                    for ext in [*image_extensions, *label_extensions]
                ]
            )
            self._handler = PatternMatchingEventHandler(
                patterns=include_patterns,
                ignore_patterns=[self._datastore_config_path],
            )
            self._handler.on_any_event = self._on_any_event
            try:
                self._observer = Observer()
                self._observer.schedule(self._handler, recursive=True, path=self._datastore_path)
                self._observer.start()
            except OSError as e:
                logger.error(
                    "File watcher limit reached in operating system. "
                    "Local datastore will not update if images and labels are moved from datastore location."
                )
                logger.error(str(e))

    def name(self) -> str:
        """
        Dataset name (if one is assigned)

        Returns:
            name (str): Dataset name as string
        """
        return self._datastore.name

    def set_name(self, name: str):
        """
        Sets the dataset name in a standardized format (lowercase, no spaces).

            Parameters:
                name (str): Desired dataset name
        """
        self._datastore.name = name
        self._update_datastore_file()

    def description(self) -> str:
        """
        Gets the description field for the dataset

        :return description: str
        """
        return self._datastore.description

    def set_description(self, description: str):
        """
        Set a description for the dataset

        :param description: str
        """
        self._datastore.description = description
        self._update_datastore_file()

    @property
    def datastore_path(self):
        return self._datastore_path

    @property
    def labelstore_path(self):
        return os.path.join(self._datastore_path, self._label_store_path)

    def datalist(self, full_path=True) -> List[Dict[str, str]]:
        """
        Return a dictionary of image and label pairs corresponding to the 'image' and 'label'
        keys respectively

        :return: the {'label': image, 'label': label} pairs for training
        """
        items = []
        for obj in self._datastore.objects:
            image_path = self._get_path(obj.image.id, False, full_path)
            for label in obj.labels:
                if label.tag == DefaultLabelTag.FINAL.value:
                    items.append(
                        {
                            "image": image_path,
                            "label": self._get_path(label.id, True, full_path),
                        }
                    )
        return items

    def get_image(self, image_id: str) -> Any:
        """
        Retrieve image object based on image id

        :param image_id: the desired image's id
        :return: return the "image"
        """
        buf = None
        for obj in self._datastore.objects:
            if obj.image.id == image_id:
                buf = io.BytesIO(Path(os.path.join(self._datastore_path, obj.image.id)).read_bytes())
                break
        return buf

    def get_image_uri(self, image_id: str) -> str:
        """
        Retrieve image uri based on image id

        :param image_id: the desired image's id
        :return: return the image uri
        """
        image_path = ""
        for obj in self._datastore.objects:
            if obj.image.id == image_id:
                image_path = os.path.join(self._datastore_path, obj.image.id)
                break
        return image_path

    def get_image_info(self, image_id: str) -> Dict[str, Any]:
        """
        Get the image information for the given image id

        :param image_id: the desired image id
        :return: image info as a list of dictionaries Dict[str, Any]
        """
        for obj in self._datastore.objects:
            if obj.image.id == image_id:
                return obj.image.info

        return {}

    def get_label(self, label_id: str) -> Any:
        """
        Retrieve image object based on label id

        :param label_id: the desired label's id
        :return: return the "label"
        """
        buf = None
        for obj in self._datastore.objects:
            for label in obj.labels:
                if label.id == label_id:
                    buf = io.BytesIO(
                        Path(os.path.join(self._datastore_path, self._label_store_path, label.id)).read_bytes()
                    )
        return buf

    def get_label_uri(self, label_id: str) -> str:
        """
        Retrieve label uri based on image id

        :param label_id: the desired label's id
        :return: return the label uri
        """
        for obj in self._datastore.objects:
            for label in obj.labels:
                if label.id == label_id:
                    return os.path.join(self._datastore_path, self._label_store_path, label.id)
        return ""

<<<<<<< HEAD
    def get_labels_by_image_id(self, image_id: str, tag: Optional[str] = None) -> Union[Dict[str, str], str, None]:
=======
    def get_labels_by_image_id(self, image_id: str, tag: str = None) -> Union[Dict[str, str], str]:
>>>>>>> b43ae24c
        """
        Retrieve all label ids for the given image id

        :param image_id: the desired image's id
        :return: label ids mapped to the appropriate tag as Dict[str, str]
        """
        for obj in self._datastore.objects:
            if obj.image.id == image_id:
                if tag is not None:
                    labels = [label.id for label in obj.labels if label.tag == tag]
                    if labels:
                        return labels[0]
                    return None
                else:
                    return {label.id: label.tag for label in obj.labels}
        return {}

    def get_label_info(self, label_id: str) -> Dict[str, Any]:
        """
        Get the label information for the given label id

        :param label_id: the desired label id
        :return: label info as a list of dictionaries Dict[str, Any]
        """
        for obj in self._datastore.objects:
            for label in obj.labels:
                if label.id == label_id:
                    return label.info

        return {}

    def get_labeled_images(self) -> List[str]:
        """
        Get all images that have a corresponding label

        :return: list of image ids List[str]
        """
        image_ids = []
        for obj in self._datastore.objects:
            for label in obj.labels:
                if label.tag == DefaultLabelTag.FINAL.value:
                    image_ids.append(obj.image.id)

        return image_ids

    def get_unlabeled_images(self) -> List[str]:
        """
        Get all images that have no corresponding label

        :return: list of image ids List[str]
        """
        image_ids = []
        for obj in self._datastore.objects:
            if not obj.labels or DefaultLabelTag.FINAL.value not in [label.tag for label in obj.labels]:
                image_ids.append(obj.image.id)

        return image_ids

    def list_images(self) -> List[str]:
        """
        Return list of image ids available in the datastore

        :return: list of image ids List[str]
        """
        return [obj.image.id for obj in self._datastore.objects]

    def _on_any_event(self, event):
        logger.debug(f"Event: {event}")
        self.refresh()

    def refresh(self):
        """
        Refresh the datastore based on the state of the files on disk
        """
        self._reconcile_datastore()
        self._update_datastore_file()

    def save_label(self, image_id: str, label_filename: str, label_tag: str) -> str:
        """
        Save a label for the given image id and return the newly saved label's id

        :param image_id: the image id for the label
        :param label_filename: the path to the label file
        :param label_tag: the tag for the label
        :return: the label id for the given label filename
        """
        for obj in self._datastore.objects:

            if obj.image.id == image_id:

                image_ext = "".join(pathlib.Path(image_id).suffixes)
                label_ext = "".join(pathlib.Path(label_filename).suffixes)
                label_id = "label_" + label_tag + "_" + image_id.replace(image_ext, "") + label_ext

                os.makedirs(os.path.join(self._datastore_path, self._label_store_path), exist_ok=True)
                datastore_label_path = os.path.join(self._datastore_path, self._label_store_path, label_id)
                shutil.copy(src=label_filename, dst=datastore_label_path, follow_symlinks=True)

                if label_tag not in [label.tag for label in obj.labels]:
                    obj.labels.append(
                        LabelModel(
                            id=label_id,
                            tag=label_tag,
                        )
                    )
                else:
                    for label_index, label in enumerate(obj.labels):
                        if label.tag == label_tag:
                            obj.labels[label_index] = LabelModel(id=label_id, tag=label_tag)

                self._update_datastore_file()

                return label_id

        else:
            raise ImageNotFoundException(f"Image {image_id} not found")

    def update_image_info(self, image_id: str, info: Dict[str, Any]) -> None:
        """
        Update (or create a new) info tag for the desired image

        :param image_id: the id of the image we want to add/update info
        :param info: a dictionary of custom image information Dict[str, Any]
        """
        for obj in self._datastore.objects:
            if obj.image.id == image_id:
                obj.image.info.update(info)
                self._update_datastore_file()
                break
        else:
            raise ImageNotFoundException(f"Image {image_id} not found")

    def update_label_info(self, label_id: str, info: Dict[str, Any]) -> None:
        """
        Update (or create a new) info tag for the desired label

        :param label_id: the id of the label we want to add/update info
        :param info: a dictionary of custom label information Dict[str, Any]
        """
        for obj in self._datastore.objects:
            for label in obj.labels:
                if label.id == label_id:
                    label.info.update(info)
                    self._update_datastore_file()
                return

        raise LabelNotFoundException(f"Label {label_id} not found")

    def _get_path(self, path: str, is_label: bool, full_path=True):
        if is_label:
            path = os.path.join(self._label_store_path, path)

        if not full_path or os.path.isabs(path):
            return path

        return os.path.realpath(os.path.join(self._datastore_path, path))

    @staticmethod
    def _list_files(path, patterns):
        files = os.listdir(path)

        filtered = dict()
        for pattern in patterns:
            matching = fnmatch.filter(files, pattern)
            for file in matching:
                filtered[os.path.basename(file)] = file
        return filtered

    def _reconcile_datastore(self):
        self._remove_object_with_missing_file()
        self._add_object_with_present_file()

    def _remove_object_with_missing_file(self) -> None:
        """
        remove objects present in the datastore file but not present on path
        (even if labels exist, if images do not the whole object is removed from the datastore)
        """
        image_id_files = self._list_files(self._datastore_path, self._image_extensions)
        image_id_datastore = [obj.image.id for obj in self._datastore.objects]
        missing_file_image_id = list(set(image_id_datastore) - set(image_id_files.keys()))
        if missing_file_image_id:
            logger.info(f"Removing Missing Images: {missing_file_image_id}")
            self._datastore.objects = [
                obj for obj in self._datastore.objects if obj.image.id not in missing_file_image_id
            ]

        label_id_files = self._list_files(
            os.path.join(self._datastore_path, self._label_store_path), self._label_extensions
        )
        label_id_datastore = [label.id for obj in self._datastore.objects for label in obj.labels]
        missing_file_label_id = list(set(label_id_datastore) - set(label_id_files.keys()))
        if missing_file_label_id:
            logger.info(f"Removing Missing Labels: {missing_file_label_id}")
            for obj in self._datastore.objects:
                obj.labels = [label for label in obj.labels if label.id not in missing_file_label_id]

    def _add_object_with_present_file(self) -> None:
        """
        add objects which are not present in the datastore file, but are present in the datastore directory
        this adds the image present in the datastore path and any corresponding labels for that image
        """
        image_id_files = LocalDatastore._list_files(self._datastore_path, self._image_extensions)
        label_id_files = LocalDatastore._list_files(
            os.path.join(self._datastore_path, self._label_store_path), self._label_extensions
        )

        # add any missing image files and any corresponding labels
        existing_image_ids = [obj.image.id for obj in self._datastore.objects]
        for image_id in image_id_files:

            image_ext = "".join(pathlib.Path(image_id).suffixes)
            image_id_nosuffix = image_id.replace(image_ext, "")

            # add the image i if not present
            if image_id not in existing_image_ids:
                logger.info(f"Adding New Image: {image_id}")
                self._datastore.objects.append(ObjectModel(image=ImageModel(id=image_id)))

            # for matching image ids only
            for label_id in [l for l in label_id_files if f"{image_id_nosuffix}." in l]:
                image_id_index = [obj.image.id for obj in self._datastore.objects].index(image_id)
                label_parts = label_id.split(image_id_nosuffix)
                label_tag = label_parts[0].replace("label_", "").strip("_")

                if label_id not in [label.id for label in self._datastore.objects[image_id_index].labels]:
                    logger.info(f"Adding New Label: {image_id} => {label_id}")
                    self._datastore.objects[image_id_index].labels.append(LabelModel(id=label_id, tag=label_tag))

    def _update_datastore_file(self):
        with open(self._datastore_config_path, "w") as f:
            json.dump(self._datastore.dict(), f, indent=2, default=str)

    def __str__(self):
        return json.dumps(self._datastore.dict())<|MERGE_RESOLUTION|>--- conflicted
+++ resolved
@@ -6,11 +6,7 @@
 import pathlib
 import shutil
 from pathlib import Path
-<<<<<<< HEAD
 from typing import Any, Dict, List, Optional, Union
-=======
-from typing import Any, Dict, List, Union
->>>>>>> b43ae24c
 
 from pydantic import BaseModel
 from watchdog.events import PatternMatchingEventHandler
@@ -262,11 +258,7 @@
                     return os.path.join(self._datastore_path, self._label_store_path, label.id)
         return ""
 
-<<<<<<< HEAD
     def get_labels_by_image_id(self, image_id: str, tag: Optional[str] = None) -> Union[Dict[str, str], str, None]:
-=======
-    def get_labels_by_image_id(self, image_id: str, tag: str = None) -> Union[Dict[str, str], str]:
->>>>>>> b43ae24c
         """
         Retrieve all label ids for the given image id
 
