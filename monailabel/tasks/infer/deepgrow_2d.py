--- conflicted
+++ resolved
@@ -63,11 +63,7 @@
         self.spatial_size = spatial_size
         self.model_size = model_size
 
-<<<<<<< HEAD
-    def pre_transforms(self, data):
-=======
     def pre_transforms(self, data=None):
->>>>>>> 800dd637
         return [
             LoadImaged(keys="image"),
             AsChannelFirstd(keys="image"),
@@ -82,17 +78,10 @@
             AddGuidanceSignald(image="image", guidance="guidance"),
         ]
 
-<<<<<<< HEAD
-    def inferer(self, data):
-        return SimpleInferer()
-
-    def post_transforms(self, data):
-=======
     def inferer(self, data=None):
         return SimpleInferer()
 
     def post_transforms(self, data=None):
->>>>>>> 800dd637
         return [
             Activationsd(keys="pred", sigmoid=True),
             AsDiscreted(keys="pred", threshold_values=True, logit_thresh=0.5),
