--- conflicted
+++ resolved
@@ -74,11 +74,7 @@
             SpatialCropGuidanced(keys="image", guidance="guidance", spatial_size=[256, 256]),
             Resized(keys="image", spatial_size=[256, 256], mode="area"),
             ResizeGuidanced(guidance="guidance", ref_image="image"),
-<<<<<<< HEAD
-            NormalizeIntensityd(keys="image", subtrahend=208, divisor=388), # type: ignore
-=======
             NormalizeIntensityd(keys="image", subtrahend=208, divisor=388),  # type: ignore
->>>>>>> 3004dee9
             AddGuidanceSignald(image="image", guidance="guidance"),
         ]
 
