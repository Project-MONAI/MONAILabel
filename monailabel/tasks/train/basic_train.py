# Copyright 2020 - 2021 MONAI Consortium
# Licensed under the Apache License, Version 2.0 (the "License");
# you may not use this file except in compliance with the License.
# You may obtain a copy of the License at
#     http://www.apache.org/licenses/LICENSE-2.0
# Unless required by applicable law or agreed to in writing, software
# distributed under the License is distributed on an "AS IS" BASIS,
# WITHOUT WARRANTIES OR CONDITIONS OF ANY KIND, either express or implied.
# See the License for the specific language governing permissions and
# limitations under the License.

import copy
import json
import logging
import os
import platform
import tempfile
import time
from abc import abstractmethod
from datetime import datetime
from typing import List

import torch
import torch.distributed
from monai.data import CacheDataset, DataLoader, Dataset, PersistentDataset, SmartCacheDataset, partition_dataset
from monai.engines import SupervisedEvaluator, SupervisedTrainer
from monai.handlers import (
    CheckpointLoader,
    CheckpointSaver,
    LrScheduleHandler,
    MeanDice,
    StatsHandler,
    TensorBoardStatsHandler,
    ValidationHandler,
    from_engine,
)
from monai.inferers import SimpleInferer
from monai.networks.utils import copy_model_state
from monai.transforms import Compose

from monailabel.deepedit.handlers import TensorBoardImageHandler
from monailabel.interfaces.datastore import Datastore
from monailabel.interfaces.tasks.train import TrainTask
from monailabel.tasks.train.handler import PublishStatsAndModel, prepare_stats
from monailabel.utils.others.generic import remove_file

logger = logging.getLogger(__name__)


class Context:
    def __init__(self):
        self.run_id = None
        self.output_dir = None
        self.events_dir = None
        self.train_ds = None
        self.train_batch_size = None
        self.val_ds = None
        self.val_batch_size = None
        self.publisher = None
        self.device = None
        self.network = None
        self.dataset_type = "CacheDataset"
        self.pretrained = False
        self.max_epochs = 1
        self.multi_gpu = False
        self.local_rank = 0
        self.world_size = 0

        self.request = None
        self.trainer = None
        self.evaluator = None


class BasicTrainTask(TrainTask):
    """
    This provides Basic Train Task to train a model using SupervisedTrainer and SupervisedEvaluator from MONAI
    """

    def __init__(
        self,
        model_dir,
        description=None,
        config=None,
        amp=True,
        load_path=None,
        load_dict=None,
        publish_path=None,
        stats_path=None,
        train_save_interval=20,
        val_interval=1,
        final_filename="checkpoint_final.pt",
        key_metric_filename="model.pt",
        model_dict_key="model",
    ):
        """
        :param model_dir: Base Model Dir to save the model checkpoints, events etc...
        :param description: Description for this task
        :param config: K,V pairs to be part of user config
        :param amp: Enable AMP for training
        :param load_path: Initialize model from existing checkpoint (pre-trained)
        :param load_dict: Provide dictionary to load from checkpoint.  If None, then `net` will be loaded
        :param publish_path: Publish path for best trained model (based on best key metric)
        :param stats_path: Path to save the train stats
        :param train_save_interval: checkpoint save interval for training
        :param val_interval: validation interval (run every x epochs)
        :param final_filename: name of final checkpoint that will be saved
        :param key_metric_filename: best key metric model file name
        :param model_dict_key: key to save network weights into checkpoint
        """
        super().__init__(description)

        self._model_dir = model_dir
        self._amp = amp
        self._config = {
            "name": "model_01",
            "pretrained": True,
            "device": "cuda",
            "max_epochs": 20,
            "val_split": 0.2,
            "train_batch_size": 1,
            "val_batch_size": 1,
            "multi_gpu": True,
            "gpus": "all",
            "dataset": ["CacheDataset", "PersistentDataset", "SmartCacheDataset", "None"],
        }
        if config:
            self._config.update(config)

        self._load_path = load_path
        self._load_dict = load_dict
        self._publish_path = publish_path
        self._stats_path = stats_path if stats_path else os.path.join(model_dir, "train_stats.json")

        self._train_save_interval = train_save_interval
        self._val_interval = val_interval
        self._final_filename = final_filename
        self._key_metric_filename = key_metric_filename
        self._model_dict_key = model_dict_key

    @abstractmethod
    def network(self):
        pass

    @abstractmethod
    def optimizer(self):
        pass

    @abstractmethod
    def loss_function(self):
        pass

    def _dataset(self, datalist, dataset_type, multi_gpu, local_rank, replace_rate=0.25):
        if multi_gpu:
            world_size = torch.distributed.get_world_size()
            if len(datalist) // world_size:  # every gpu gets full data when datalist is smaller
                datalist = partition_dataset(data=datalist, num_partitions=world_size, even_divisible=True)[local_rank]

        transforms = self._validate_transforms(self.train_pre_transforms(), "Training", "pre")
        dataset = (
            CacheDataset(datalist, transforms)
            if dataset_type == "CacheDataset"
            else SmartCacheDataset(datalist, transforms, replace_rate)
            if dataset_type == "SmartCacheDataset"
            else PersistentDataset(datalist, transforms, None)
            if dataset_type == "PersistentDataset"
            else Dataset(datalist, transforms)
        )
        return dataset, datalist

    def train_data_loader(
        self, datalist, batch_size=1, num_workers=0, dataset_type="CacheDataset", multi_gpu=False, local_rank=0
    ):
        dataset, datalist = self._dataset(datalist, dataset_type, multi_gpu, local_rank)
        logger.info(f"{local_rank} - Records for Training: {len(datalist)}")
        logger.debug(f"{local_rank} - Training: {datalist}")

        return DataLoader(
            dataset=dataset,
            batch_size=batch_size,
            shuffle=False,
            num_workers=num_workers,
        )

    def train_inferer(self):
        return SimpleInferer()

    def train_key_metric(self):
        return {"train_dice": MeanDice(output_transform=from_engine(["pred", "label"]), include_background=False)}

    def load_path(self, output_dir, pretrained=True):
        load_path = os.path.join(output_dir, self._key_metric_filename)
        if not os.path.exists(load_path) and pretrained:
            load_path = self._load_path
        return load_path

    def train_handlers(self, output_dir, events_dir, evaluator, local_rank=0):
        lr_scheduler = torch.optim.lr_scheduler.StepLR(self.optimizer(), step_size=5000, gamma=0.1)

        handlers = [
            LrScheduleHandler(lr_scheduler=lr_scheduler, print_lr=True),
            StatsHandler(tag_name="train_loss", output_transform=from_engine(["loss"], first=True)),
            TensorBoardStatsHandler(
                log_dir=events_dir,
                tag_name="train_loss",
                output_transform=from_engine(["loss"], first=True),
            ),
<<<<<<< HEAD
            TensorBoardImageHandler(log_dir=events_dir),  # TEMPORAL for DEBUGGING
=======
            # TensorBoardImageHandler(log_dir=events_dir),  # TEMPORAL for DEBUGGING
>>>>>>> 9435ee18
        ]

        if evaluator:
            logger.info(f"{local_rank} - Adding Validation Handler to run every '{self._val_interval}' interval")
            handlers.append(ValidationHandler(validator=evaluator, interval=self._val_interval, epoch_level=True))

        return handlers if local_rank == 0 else [handlers[0], handlers[-1]] if evaluator else handlers[:1]

    def train_additional_metrics(self):
        return None

    def val_data_loader(
        self, datalist, batch_size=1, num_workers=0, dataset_type="CacheDataset", multi_gpu=False, local_rank=0
    ):
        dataset, datalist = self._dataset(datalist, dataset_type, multi_gpu, local_rank)
        logger.info(f"{local_rank} - Records for Validation: {len(datalist)}")
        logger.debug(f"{local_rank} - Validation: {datalist}")

        return DataLoader(
            dataset=dataset,
            batch_size=batch_size,
            shuffle=False,
            num_workers=num_workers,
        )

    def val_pre_transforms(self):
        return self.train_pre_transforms()

    def val_post_transforms(self):
        return self.train_post_transforms()

    def val_handlers(self, output_dir, events_dir, local_rank=0):
        val_handlers = [
            StatsHandler(output_transform=lambda x: None),
            TensorBoardStatsHandler(log_dir=events_dir, output_transform=lambda x: None),
        ]
        return val_handlers if local_rank == 0 else None

    def val_key_metric(self):
        return {"val_mean_dice": MeanDice(output_transform=from_engine(["pred", "label"]), include_background=False)}

    def train_iteration_update(self):
        return None

    def val_iteration_update(self):
        return None

    def event_names(self):
        return None

    def val_additional_metrics(self):
        return None

    @abstractmethod
    def train_pre_transforms(self):
        pass

    @abstractmethod
    def train_post_transforms(self):
        pass

    @abstractmethod
    def val_inferer(self):
        pass

    def partition_datalist(self, request, datalist, shuffle=True):
        val_split = request["val_split"]
        if val_split > 0.0:
            return partition_dataset(datalist, ratios=[(1 - val_split), val_split], shuffle=shuffle)
        return datalist, []

    def stats(self):
        if self._stats_path and os.path.exists(self._stats_path):
            with open(self._stats_path, "r") as fc:
                return json.load(fc)
        return {}

    def config(self):
        return self._config

    @staticmethod
    def _validate_transforms(transforms, step="Training", name="pre"):
        if not transforms or isinstance(transforms, Compose):
            return transforms
        if isinstance(transforms, list):
            return Compose(transforms)
        raise ValueError(f"{step} {name}-transforms are not of `list` or `Compose` type")

    def __call__(self, request, datastore: Datastore):
        logger.info(f"Train Request (input): {request}")

        req = copy.deepcopy(self._config)
        req.update(copy.deepcopy(request))

        multi_gpu = req["multi_gpu"]
        multi_gpus = req.get("gpus", "all")
        world_size = torch.cuda.device_count() if not multi_gpus or multi_gpus == "all" else len(multi_gpus.split(","))

        logger.info(f"CUDA_VISIBLE_DEVICES: {os.environ.get('CUDA_VISIBLE_DEVICES')}")

        if multi_gpu and world_size < 2:
            logger.info("Distributed/Multi GPU is limited")
            multi_gpu = False
            req["multi_gpu"] = False

        if multi_gpu:
            logger.info("Distributed/Multi GPU Training = TRUE")
            tfile = tempfile.NamedTemporaryFile().name
            if any(platform.win32_ver()):
                req["distributed_backend"] = "gloo"
                req["distributed_url"] = f"file://{tfile}"
            torch.multiprocessing.spawn(main_worker, nprocs=world_size, args=(world_size, req, datastore, self))
            remove_file(tfile)
        else:
            logger.info("Distributed Training = FALSE")
            return self.train(0, world_size, req, datastore)

        if os.path.exists(self._stats_path):
            with open(self._stats_path) as f:
                return json.load(f)
        return {}

    def train(self, rank, world_size, req, datastore: Datastore):
        start_ts = time.time()

        context: Context = Context()

        context.request = req
        context.local_rank = rank
        context.world_size = world_size
        context.multi_gpu = req["multi_gpu"]
        if context.multi_gpu:
            os.environ["LOCAL_RANK"] = str(context.local_rank)

        logger.info(f"{context.local_rank} - Train Request (final): {req}")

        context.device = self._device(context)
        context.max_epochs = req["max_epochs"]
        context.train_batch_size = req["train_batch_size"]
        context.val_batch_size = req["val_batch_size"]
        context.pretrained = req["pretrained"]
        context.dataset_type = req["dataset"]

        context.output_dir = os.path.join(self._model_dir, req["name"])
        context.run_id = datetime.now().strftime("%Y%m%d_%H%M")
        context.events_dir = os.path.join(context.output_dir, f"events_{context.run_id}")

        if not os.path.exists(context.output_dir):
            os.makedirs(context.output_dir, exist_ok=True)

        train_ds, val_ds = self.partition_datalist(req, datastore.datalist())
        if context.local_rank == 0:
            logger.info(f"Total Records for Training: {len(train_ds)}")
            logger.info(f"Total Records for Validation: {len(val_ds)}")
        context.train_ds = train_ds
        context.val_ds = val_ds

        context.publisher = PublishStatsAndModel(
            self._stats_path,
            self._publish_path,
            self._key_metric_filename,
            start_ts,
            context.run_id,
            context.output_dir,
            None,
            None,
        )

        context.network = self._create_network(context)
        context.evaluator = self._create_evaluator(context)
        context.trainer = self._create_trainer(context)

        context.publisher.trainer = context.trainer
        context.publisher.evaluator = context.evaluator

        # Run Training
        context.trainer.run()

        # Try to clear cuda cache
        if torch.cuda.is_available():
            torch.cuda.empty_cache()

        if context.multi_gpu:
            torch.distributed.destroy_process_group()

        return prepare_stats(start_ts, context.trainer, context.evaluator)

    def _device(self, context: Context):
        if context.multi_gpu:
            distributed_backend = context.request.get("distributed_backend", "nccl")
            distributed_url = context.request.get("distributed_url", "env://")
            torch.distributed.init_process_group(
                backend=distributed_backend,
                init_method=distributed_url,
                world_size=context.world_size,
                rank=context.local_rank,
            )

            gpus = context.request.get("gpus", "all")
            multi_gpus = list(range(context.world_size)) if gpus == "all" else [int(g) for g in gpus.split(",")]
            gpu = multi_gpus[context.local_rank]

            logger.info(f"++++ Rank:{context.local_rank} => Using GPU-{gpu}")
            device = torch.device("cuda:{}".format(gpu))
            torch.cuda.set_device(device)
        else:
            device = torch.device(context.request["device"] if torch.cuda.is_available() else "cpu")

        logger.info(f"{context.local_rank} - Using Device: {device}; IDX: {device.index}")
        return device

    def _create_network(self, context: Context):
        network = self.network().to(context.device)
        if context.multi_gpu:
            network = torch.nn.parallel.DistributedDataParallel(
                network, device_ids=[context.device.index], output_device=context.device.index
            )
        return network

    def _create_evaluator(self, context: Context):
        evaluator = None
        if context.val_ds and len(context.val_ds) > 0:
            val_hanlders: List = self.val_handlers(context.output_dir, context.events_dir, context.local_rank)
            if context.local_rank == 0:
                val_hanlders.append(context.publisher)
                val_hanlders.append(
                    CheckpointSaver(
                        save_dir=context.output_dir,
                        save_dict={self._model_dict_key: context.network},
                        save_key_metric=True,
                        key_metric_filename=f"eval_{self._key_metric_filename}",
                    )
                )

            evaluator = SupervisedEvaluator(
                device=context.device,
                val_data_loader=self.val_data_loader(
                    context.val_ds,
                    context.val_batch_size,
                    dataset_type=context.dataset_type,
                    multi_gpu=context.multi_gpu,
                    local_rank=context.local_rank,
                ),
                network=context.network,
                inferer=self.val_inferer(),
                postprocessing=self._validate_transforms(self.val_post_transforms(), "Validation", "post"),
                key_val_metric=self.val_key_metric(),
                additional_metrics=self.val_additional_metrics(),
                val_handlers=val_hanlders,
                iteration_update=self.val_iteration_update(),
                event_names=self.event_names(),
            )
        return evaluator

    def _create_trainer(self, context: Context):
        train_handlers: List = self.train_handlers(
            context.output_dir, context.events_dir, context.evaluator, context.local_rank
        )
        if not context.evaluator:
            if context.local_rank == 0:
                train_handlers.append(
                    CheckpointSaver(
                        save_dir=context.output_dir,
                        save_dict={self._model_dict_key: context.network},
                        save_interval=self._train_save_interval,
                        save_final=True,
                        final_filename=self._final_filename,
                        save_key_metric=True,
                        key_metric_filename=self._key_metric_filename,
                    )
                )
                train_handlers.append(context.publisher)

        load_path = self.load_path(context.output_dir, context.pretrained)
        if load_path and os.path.exists(load_path):
            logger.info(f"{context.local_rank} - Load Path {load_path}")
            load_dict = {self._model_dict_key: context.network} if self._load_dict is None else self._load_dict

            if context.multi_gpu:
                map_location = {"cuda:0": "cuda:{}".format(context.device.index)}
                self._load_checkpoint(load_path, load_dict, map_location)
            else:
                train_handlers.append(CheckpointLoader(load_path, load_dict))

        return SupervisedTrainer(
            device=context.device,
            max_epochs=context.max_epochs,
            train_data_loader=self.train_data_loader(
                context.train_ds,
                context.train_batch_size,
                dataset_type=context.dataset_type,
                multi_gpu=context.multi_gpu,
                local_rank=context.local_rank,
            ),
            network=context.network,
            optimizer=self.optimizer(),
            loss_function=self.loss_function(),
            inferer=self.train_inferer(),
            amp=self._amp,
            postprocessing=self._validate_transforms(self.train_post_transforms(), "Training", "post"),
            key_train_metric=self.train_key_metric(),
            train_handlers=train_handlers,
            iteration_update=self.train_iteration_update(),
            event_names=self.event_names(),
        )

    # Refer monai.handlers.CheckpointLoader
    def _load_checkpoint(self, load_path, load_dict, map_location=None, strict_shape=False):
        checkpoint = torch.load(load_path, map_location=map_location)

        k, _ = list(load_dict.items())[0]
        # single object and checkpoint is directly a state_dict
        if len(load_dict) == 1 and k not in checkpoint:
            checkpoint = {k: checkpoint}

        if not strict_shape:
            pop_items: List[str] = []
            for k, obj in load_dict.items():
                if isinstance(obj, torch.nn.Module):
                    # skip items that don't match key name or data shape
                    checkpoint[k] = copy_model_state(obj, checkpoint, inplace=False)[0]
                else:
                    logger.warning("`strict_shape` is False, load checkpoint for model, skip others in `load_dict`.")
                    pop_items.append(k)
            for i in pop_items:
                load_dict.pop(i)


def main_worker(rank, world_size, request, datastore: Datastore, task: BasicTrainTask):
    logging.basicConfig(
        level=logging.INFO,
        format="[%(asctime)s.%(msecs)03d][%(levelname)5s](%(name)s) - %(message)s",
        datefmt="%Y-%m-%d %H:%M:%S",
    )

    logger.info(f"Main Worker: {rank}")
    task.train(rank, world_size, request, datastore)<|MERGE_RESOLUTION|>--- conflicted
+++ resolved
@@ -204,11 +204,7 @@
                 tag_name="train_loss",
                 output_transform=from_engine(["loss"], first=True),
             ),
-<<<<<<< HEAD
             TensorBoardImageHandler(log_dir=events_dir),  # TEMPORAL for DEBUGGING
-=======
-            # TensorBoardImageHandler(log_dir=events_dir),  # TEMPORAL for DEBUGGING
->>>>>>> 9435ee18
         ]
 
         if evaluator:
