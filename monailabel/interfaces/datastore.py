--- conflicted
+++ resolved
@@ -9,60 +9,48 @@
 
 
 class Datastore(metaclass=ABCMeta):
+
     @property
     @abstractmethod
     def name(self) -> str:
-<<<<<<< HEAD
         """
         Return the human-readable name of the datastore
 
         :return: the name of the dataset
         """
-=======
->>>>>>> c4b28a62
         pass
 
     @name.setter
     @abstractmethod
     def name(self, name: str):
-<<<<<<< HEAD
         """
         Set the name of the datastore
 
         :param name: a human-readable name for the datastore
         """
-=======
->>>>>>> c4b28a62
         pass
 
     @property
     @abstractmethod
     def description(self) -> str:
-<<<<<<< HEAD
         """
         Return the user-set description of the dataset
 
         :return: the user-set description of the dataset
         """
-=======
->>>>>>> c4b28a62
         pass
 
     @description.setter
     @abstractmethod
     def description(self, description: str):
-<<<<<<< HEAD
         """
         A human-readable description of the datastore
 
         :param description: string for description
         """
-=======
->>>>>>> c4b28a62
         pass
 
     @abstractmethod
-<<<<<<< HEAD
     def datalist(self) -> List[Dict[str, str]]:
         """
         Return a dictionary of (image, label) pairs corresponding to the ('image', 'label) keys respectively
@@ -82,7 +70,7 @@
         pass
 
     @abstractmethod
-    def get_image(self, image_id: str) -> Any:
+    def get_image(self, image_id: str) -> (Any, str):
         """
         Retrieve image object based on image id
 
@@ -122,7 +110,7 @@
         pass
 
     @abstractmethod
-    def get_labeled_images(self) -> List[str]:
+    def get_labeled_images(self) -> Dict[str, Any]:
         """
         Get all images that have a corresponding label
 
@@ -131,7 +119,7 @@
         pass
 
     @abstractmethod
-    def get_unlabeled_images(self) -> List[str]:
+    def get_unlabeled_images(self) -> Dict[str, Any]:
         """
         Get all images that have no corresponding label
 
@@ -140,7 +128,7 @@
         pass
 
     @abstractmethod
-    def list_images(self) -> List[str]:
+    def list_images(self) -> Dict[str, Any]:
         """
         Return list of image ids available in the datastore
 
@@ -178,35 +166,4 @@
         :param label_id: the id of the label we want to add/update info
         :param info: a dictionary of custom label information Dict[str, Any]
         """
-=======
-    def info(self):
-        pass
-
-    @abstractmethod
-    def update_label_info(self, label_id: str, description: str) -> dict:
-        pass
-
-    @abstractmethod
-    def list_images(self) -> list:
-        pass
-
-    @abstractmethod
-    def list_labels(self) -> list:
-        pass
-
-    @abstractmethod
-    def find_objects(self, pattern: str, match_label: bool) -> list:
-        pass
-
-    @abstractmethod
-    def save_label(self, image: str, label_id: str, label: io.BytesIO) -> str:
-        pass
-
-    @abstractmethod
-    def get_unlabeled_images(self) -> list:
-        pass
-
-    @abstractmethod
-    def datalist(self, full_path=True, flatten_labels=True) -> list:
->>>>>>> c4b28a62
         pass