import io
import logging
import os
from abc import abstractmethod

import yaml

<<<<<<< HEAD
from monailabel.interfaces.activelearning import ActiveLearning
from monailabel.interfaces.datastore import Datastore, LabelTag
from utils.datastore.local import LocalDatastore
from monailabel.interfaces.exception import MONAILabelException, MONAILabelError
=======
from monailabel.interfaces.datastore import Datastore
from monailabel.interfaces.datastore_local import LocalDatastore
from monailabel.interfaces.exception import MONAILabelError, MONAILabelException
from monailabel.utils.activelearning.random import Random
>>>>>>> c4b28a62

logger = logging.getLogger(__name__)


class MONAILabelApp:
    def __init__(
        self,
        app_dir,
        studies,
        infers=None,
        strategies=None,
    ):
        """
        Base Class for Any MONAI Label App

        :param app_dir: path for your App directory
        :param studies: path for studies/datalist
        :param infers: Dictionary of infer engines
        :param strategies: List of ActiveLearning strategies to get next sample

        """
        self.app_dir = app_dir
        self.studies = studies
        self.infers = dict() if infers is None else infers
        self.strategies = {"random", Random()} if strategies is None else strategies

        self._datastore: Datastore = LocalDatastore(studies)

    def info(self):
        """
        Provide basic information about APP.  This information is passed to client.
        Default implementation is to pass the contents of info.yaml present in APP_DIR
        """
        file = os.path.join(self.app_dir, "info.yaml")
        if not os.path.exists(file):
            raise MONAILabelException(MONAILabelError.APP_ERROR, "info.yaml NOT Found in the APP Folder")

        with open(file, "r") as fc:
            meta = yaml.full_load(fc)

        models = dict()
        for name, infer in self.infers.items():
            if infer.is_valid():
                models[name] = infer.info()
        meta["models"] = models

        strategies = dict()
        for name, strategy in self.strategies.items():
            strategies[name] = strategy.info()
        meta["strategies"] = strategies

        return meta

    def infer(self, request):
        """
        Run Inference for an exiting pre-trained model.

        Args:
            request: JSON object which contains `model`, `image`, `params` and `device`

                For example::

                    {
                        "device": "cuda"
                        "model": "segmentation_spleen",
                        "image": "file://xyz",
                        "params": {
                            "set_original": "true/false"
                        },
                    }

        Raises:
            MONAILabelException: When ``model`` is not found

        Returns:
            JSON containing `label` and `params`
        """
        model_name = request.get("model")
        model_name = model_name if model_name else "model"

        task = self.infers.get(model_name)
        if task is None:
            raise MONAILabelException(
                MONAILabelError.INFERENCE_ERROR,
                "Inference Task is not Initialized. There is no pre-trained model available",
            )

        result_file_name, result_json = task(request)

        if request.get('params') and request['params'].get('set_original') == 'true':
            self.datastore().save_label(request['image'], result_file_name, LabelTag.ORIGINAL)

        return {"label": result_file_name, "params": result_json}

    def datastore(self) -> Datastore:
        return self._datastore

    @abstractmethod
    def train(self, request):
        """
        Run Training.  User APP has to implement this method to run training

        Args:
            request: JSON object which contains train configs that are part APP info

                For example::

                    {
                        "device": "cuda"
                        "epochs": 1,
                        "amp": False,
                        "lr": 0.0001,
                        "params": {},
                    }

        Returns:
            JSON containing train stats
        """
        pass

    def next_sample(self, request):
        """
        Run Active Learning selection.  User APP has to implement this method to provide next sample for labelling.

        Args:
            request: JSON object which contains active learning configs that are part APP info

                For example::

                    {
                        "strategy": "random"
                    }

        Returns:
            JSON containing next image info that is selected for labeling
        """
        strategy = request.get("strategy")
        strategy = strategy if strategy else "random"

        task = self.strategies.get(strategy)
        if task is None:
            raise MONAILabelException(
                MONAILabelError.APP_INIT_ERROR,
                f"ActiveLearning Task is not Initialized. There is no such strategy '{strategy}' available",
            )

        image = task(request, self.datastore())
        return {"image": image}

    def save_label(self, request):
        """
        Saving New Label.  You can extend this has callback handler to run calibrations etc. over Active learning models

        Args:
            request: JSON object which contains Label and Image details

                For example::

                    {
                        "image": "file://xyz.com",
                        "label": "file://label_xyz.com",
                        "segments" ["spleen"],
                        "params": {},
                    }

        Returns:
            JSON containing next image and label info
        """

<<<<<<< HEAD
        label_id = self.datastore().save_label(request['image'], request['label'], LabelTag.FINAL)
=======
        label = io.BytesIO(open(request["label"], "rb").read())

        img_name = os.path.basename(request["image"]).rsplit(".")[0]
        file_ext = "".join(pathlib.Path(request["label"]).suffixes)
        segments = request.get("segments")
        if not segments:
            segments = self.info().get("labels", [])
        segments = [segments] if isinstance(segments, str) else segments
        segments = "+".join(segments) if len(segments) else "unk"

        label_id = f"label_{segments}_{img_name}{file_ext}"
        label_file = self.datastore().save_label(request["image"], label_id, label)
>>>>>>> c4b28a62

        return {
            "image": request.get("image"),
            "label": label_id,
        }<|MERGE_RESOLUTION|>--- conflicted
+++ resolved
@@ -1,21 +1,13 @@
-import io
 import logging
 import os
 from abc import abstractmethod
 
 import yaml
 
-<<<<<<< HEAD
-from monailabel.interfaces.activelearning import ActiveLearning
+from monailabel.utils.activelearning import Random
 from monailabel.interfaces.datastore import Datastore, LabelTag
-from utils.datastore.local import LocalDatastore
+from monailabel.utils.datastore import LocalDatastore
 from monailabel.interfaces.exception import MONAILabelException, MONAILabelError
-=======
-from monailabel.interfaces.datastore import Datastore
-from monailabel.interfaces.datastore_local import LocalDatastore
-from monailabel.interfaces.exception import MONAILabelError, MONAILabelException
-from monailabel.utils.activelearning.random import Random
->>>>>>> c4b28a62
 
 logger = logging.getLogger(__name__)
 
@@ -162,8 +154,11 @@
                 f"ActiveLearning Task is not Initialized. There is no such strategy '{strategy}' available",
             )
 
-        image = task(request, self.datastore())
-        return {"image": image}
+        image_id, image_path = task(request, self.datastore())
+        return {
+            "id": image_id,
+            "path": image_path,
+        }
 
     def save_label(self, request):
         """
@@ -185,22 +180,7 @@
             JSON containing next image and label info
         """
 
-<<<<<<< HEAD
         label_id = self.datastore().save_label(request['image'], request['label'], LabelTag.FINAL)
-=======
-        label = io.BytesIO(open(request["label"], "rb").read())
-
-        img_name = os.path.basename(request["image"]).rsplit(".")[0]
-        file_ext = "".join(pathlib.Path(request["label"]).suffixes)
-        segments = request.get("segments")
-        if not segments:
-            segments = self.info().get("labels", [])
-        segments = [segments] if isinstance(segments, str) else segments
-        segments = "+".join(segments) if len(segments) else "unk"
-
-        label_id = f"label_{segments}_{img_name}{file_ext}"
-        label_file = self.datastore().save_label(request["image"], label_id, label)
->>>>>>> c4b28a62
 
         return {
             "image": request.get("image"),
