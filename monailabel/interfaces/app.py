--- conflicted
+++ resolved
@@ -16,24 +16,22 @@
 
 
 class MONAILabelApp:
-<<<<<<< HEAD
-    def __init__(self, app_dir, studies, infers=None, postprocs=None, active_learning: ActiveLearning = ActiveLearning()):
-=======
     def __init__(
         self,
         app_dir,
         studies,
+	postprocs=None,
         infers=None,
         strategies=None,
         resources=None,
     ):
->>>>>>> f5027fde
         """
         Base Class for Any MONAI Label App
 
         :param app_dir: path for your App directory
         :param studies: path for studies/datalist
         :param infers: Dictionary of infer engines
+        :param postprocs: Dictionary of postprocessor engines
         :param strategies: List of ActiveLearning strategies to get next sample
         :param resources: List of Tuples (path, url) to be downloaded when not exists
 
@@ -41,13 +39,9 @@
         self.app_dir = app_dir
         self.studies = studies
         self.infers = dict() if infers is None else infers
-<<<<<<< HEAD
         self.postprocs = dict() if postprocs is None else postprocs
-        self.active_learning = active_learning
-=======
         self.strategies = {"random", Random()} if strategies is None else strategies
 
->>>>>>> f5027fde
         self._datastore: Datastore = LocalDatastore(studies)
         self._download(resources)
 
@@ -69,18 +63,15 @@
                 models[name] = infer.info()
         meta["models"] = models
 
-<<<<<<< HEAD
-        postprocs = dict()
-        for name, postproc in self.postprocs.items():
-            postprocs[name] = postproc.info()
-        meta['postprocs'] = postprocs
-=======
         strategies = dict()
         for name, strategy in self.strategies.items():
             strategies[name] = strategy.info()
         meta["strategies"] = strategies
 
->>>>>>> f5027fde
+        postprocs = dict()
+        for name, postproc in self.postprocs.items():
+            postprocs[name] = postproc.info()
+        meta["postprocs"] = postprocs
         return meta
 
     def infer(self, request):
