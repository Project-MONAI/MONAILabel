import io
import logging
import os
import pathlib
from abc import abstractmethod

import yaml

from monailabel.interfaces.datastore import Datastore
from monailabel.interfaces.datastore_local import LocalDatastore
from monailabel.interfaces.exception import MONAILabelError, MONAILabelException
from monailabel.utils.activelearning.random import Random

logger = logging.getLogger(__name__)


class MONAILabelApp:
    def __init__(
        self,
        app_dir,
        studies,
        infers=None,
        strategies=None,
    ):
        """
        Base Class for Any MONAI Label App

        :param app_dir: path for your App directory
        :param studies: path for studies/datalist
        :param infers: Dictionary of infer engines
        :param strategies: List of ActiveLearning strategies to get next sample

        """
        self.app_dir = app_dir
        self.studies = studies
        self.infers = dict() if infers is None else infers
        self.strategies = {"random", Random()} if strategies is None else strategies

        self._datastore: Datastore = LocalDatastore(studies)

    def info(self):
        """
        Provide basic information about APP.  This information is passed to client.
        Default implementation is to pass the contents of info.yaml present in APP_DIR
        """
        file = os.path.join(self.app_dir, "info.yaml")
        if not os.path.exists(file):
            raise MONAILabelException(MONAILabelError.APP_ERROR, "info.yaml NOT Found in the APP Folder")

        with open(file, "r") as fc:
            meta = yaml.full_load(fc)

        models = dict()
        for name, infer in self.infers.items():
            if infer.is_valid():
                models[name] = infer.info()
        meta["models"] = models

        strategies = dict()
        for name, strategy in self.strategies.items():
            strategies[name] = strategy.info()
        meta["strategies"] = strategies

        return meta

    def infer(self, request):
        """
        Run Inference for an exiting pre-trained model.

        Args:
            request: JSON object which contains `model`, `image`, `params` and `device`

                For example::

                    {
                        "device": "cuda"
                        "model": "segmentation_spleen",
                        "image": "file://xyz",
                        "params": {
                            "set_original": "true/false"
                        },
                    }

        Raises:
            MONAILabelException: When ``model`` is not found

        Returns:
            JSON containing `label` and `params`
        """
        model_name = request.get("model")
        model_name = model_name if model_name else "model"

        task = self.infers.get(model_name)
        if task is None:
            raise MONAILabelException(
                MONAILabelError.INFERENCE_ERROR,
                "Inference Task is not Initialized. There is no pre-trained model available",
            )

        result_file_name, result_json = task(request)

        if request.get('params') and request['params'].get('set_original') == 'true':
            label_stream = io.BytesIO(open(result_file_name, 'rb').read())
            self.datastore().set_original_label(request['image'], label_stream)

        return {"label": result_file_name, "params": result_json}

    def datastore(self) -> Datastore:
        return self._datastore

    @abstractmethod
    def train(self, request):
        """
        Run Training.  User APP has to implement this method to run training

        Args:
            request: JSON object which contains train configs that are part APP info

                For example::

                    {
                        "device": "cuda"
                        "epochs": 1,
                        "amp": False,
                        "lr": 0.0001,
                        "params": {},
                    }

        Returns:
            JSON containing train stats
        """
        pass

    def next_sample(self, request):
        """
        Run Active Learning selection.  User APP has to implement this method to provide next sample for labelling.

        Args:
            request: JSON object which contains active learning configs that are part APP info

                For example::

                    {
                        "strategy": "random"
                    }

        Returns:
            JSON containing next image info that is selected for labeling
        """
        strategy = request.get("strategy")
        strategy = strategy if strategy else "random"

        task = self.strategies.get(strategy)
        if task is None:
            raise MONAILabelException(
                MONAILabelError.APP_INIT_ERROR,
                f"ActiveLearning Task is not Initialized. There is no such strategy '{strategy}' available",
            )

        image = task(request, self.datastore())
        return {"image": image}

    def save_label(self, request):
        """
        Saving New Label.  You can extend this has callback handler to run calibrations etc. over Active learning models

        Args:
            request: JSON object which contains Label and Image details

                For example::

                    {
                        "image": "file://xyz.com",
                        "label": "file://label_xyz.com",
                        "segments" ["spleen"],
                        "params": {},
                    }

        Returns:
            JSON containing next image and label info
        """

<<<<<<< HEAD
        label = io.BytesIO(open(request['label'], 'rb').read())
        label_file = self.datastore().save_updated_label(request['image'], label)
=======
        label = io.BytesIO(open(request["label"], "rb").read())

        img_name = os.path.basename(request["image"]).rsplit(".")[0]
        file_ext = "".join(pathlib.Path(request["label"]).suffixes)
        segments = request.get("segments")
        if not segments:
            segments = self.info().get("labels", [])
        segments = [segments] if isinstance(segments, str) else segments
        segments = "+".join(segments) if len(segments) else "unk"

        label_id = f"label_{segments}_{img_name}{file_ext}"
        label_file = self.datastore().save_label(request["image"], label_id, label)
>>>>>>> c4b28a62

        return {
            "image": request.get("image"),
            "label": label_file,
        }<|MERGE_RESOLUTION|>--- conflicted
+++ resolved
@@ -1,15 +1,13 @@
-import io
 import logging
 import os
-import pathlib
 from abc import abstractmethod
 
 import yaml
 
-from monailabel.interfaces.datastore import Datastore
-from monailabel.interfaces.datastore_local import LocalDatastore
+from monailabel.interfaces.datastore import Datastore, LabelTag
 from monailabel.interfaces.exception import MONAILabelError, MONAILabelException
 from monailabel.utils.activelearning.random import Random
+from monailabel.utils.datastore import LocalDatastore
 
 logger = logging.getLogger(__name__)
 
@@ -76,9 +74,8 @@
                         "device": "cuda"
                         "model": "segmentation_spleen",
                         "image": "file://xyz",
-                        "params": {
-                            "set_original": "true/false"
-                        },
+                        "save_label": true,
+                        "params": {},
                     }
 
         Raises:
@@ -90,6 +87,9 @@
         model_name = request.get("model")
         model_name = model_name if model_name else "model"
 
+        image = request["image"]
+        request["image"] = self.datastore().get_path(request["image"])
+
         task = self.infers.get(model_name)
         if task is None:
             raise MONAILabelException(
@@ -98,10 +98,8 @@
             )
 
         result_file_name, result_json = task(request)
-
-        if request.get('params') and request['params'].get('set_original') == 'true':
-            label_stream = io.BytesIO(open(result_file_name, 'rb').read())
-            self.datastore().set_original_label(request['image'], label_stream)
+        if request.get("save_label", True):
+            self.datastore().save_label(image, result_file_name, tag=LabelTag.TEMP)
 
         return {"label": result_file_name, "params": result_json}
 
@@ -141,7 +139,7 @@
                 For example::
 
                     {
-                        "strategy": "random"
+                        "strategy": "random,
                     }
 
         Returns:
@@ -158,7 +156,7 @@
             )
 
         image = task(request, self.datastore())
-        return {"image": image}
+        return {"image": image, "path": self.datastore().get_path(image) if image else None}
 
     def save_label(self, request):
         """
@@ -180,25 +178,8 @@
             JSON containing next image and label info
         """
 
-<<<<<<< HEAD
-        label = io.BytesIO(open(request['label'], 'rb').read())
-        label_file = self.datastore().save_updated_label(request['image'], label)
-=======
-        label = io.BytesIO(open(request["label"], "rb").read())
-
-        img_name = os.path.basename(request["image"]).rsplit(".")[0]
-        file_ext = "".join(pathlib.Path(request["label"]).suffixes)
-        segments = request.get("segments")
-        if not segments:
-            segments = self.info().get("labels", [])
-        segments = [segments] if isinstance(segments, str) else segments
-        segments = "+".join(segments) if len(segments) else "unk"
-
-        label_id = f"label_{segments}_{img_name}{file_ext}"
-        label_file = self.datastore().save_label(request["image"], label_id, label)
->>>>>>> c4b28a62
-
+        label = self.datastore().save_label(request["image"], request["label"], tag=LabelTag.FINAL)
         return {
             "image": request.get("image"),
-            "label": label_file,
+            "label": label,
         }