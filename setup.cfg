[metadata]
name = monailabel
author = MONAI Consortium
author_email = monai.contact@gmail.com
url = https://monai.io/
description = Active Learning Toolkit for Healthcare Imaging
long_description = file:README.md
long_description_content_type = text/markdown; charset=UTF-8
platforms = OS Independent
license = Apache License 2.0
license_files =
    LICENSE
project_urls =
    Documentation=https://docs.monai.io/
    Bug Tracker=https://github.com/Project-MONAI/MONAILabel/issues
    Source Code=https://github.com/Project-MONAI/MONAILabel

[options]
python_requires = >= 3.6
# for compiling and develop setup only
# no need to specify the versions so that we could
# compile for multiple targeted versions.
setup_requires =
    torch
    ninja
install_requires =
    aiofiles==0.6.0
    fastapi==0.65.2
    monai[nibabel, skimage, pillow, tensorboard, gdown, ignite, torchvision, itk, tqdm, lmdb, psutil, openslide]>=0.6.0
    pyyaml==5.4.1
    python-multipart==0.0.5
    requests-toolbelt==0.9.1
    uvicorn==0.13.4
    watchdog==2.0.2
    pydantic==1.8.2
    python-dotenv==0.17.1
    filelock==3.0.12
    httpx==0.18.2
<<<<<<< HEAD
=======
    dicomweb-client==0.52.0
    pydicom==2.1.2
    dicom2nifti==2.3.0
>>>>>>> 1affe975


[flake8]
select = B,C,E,F,N,P,T4,W,B9
max_line_length = 120
# C408 ignored because we like the dict keyword argument syntax
# E501 is not flexible enough, we're using B950 instead
ignore =
    E203,E305,E402,E501,E721,E741,F821,F841,F999,W503,W504,C408,E302,W291,E303,B008,
    # N812 lowercase 'torch.nn.functional' imported as non lowercase 'F'
    N812,N818
per_file_ignores = __init__.py: F401
exclude = *.pyi,.git,.eggs,monailabel/_version.py,versioneer.py,venv,.venv,_version.py,slicer,config.py,plugins/ohif

[isort]
known_first_party = monailabel
profile = black
line_length = 120
skip = .git, .eggs, venv, .venv, versioneer.py, _version.py, conf.py, monailabel/__init__.py, plugins/ohif
skip_glob = *.pyi

[versioneer]
VCS = git
style = pep440
versionfile_source = monailabel/_version.py
versionfile_build = monailabel/_version.py
tag_prefix =
parentdir_prefix =

[mypy]
# Suppresses error messages about imports that cannot be resolved.
ignore_missing_imports = True
# Changes the treatment of arguments with a default value of None by not implicitly making their type Optional.
no_implicit_optional = True
# Warns about casting an expression to its inferred type.
warn_redundant_casts = True
# No error on unneeded # type: ignore comments.
warn_unused_ignores = False
# Shows a warning when returning a value with type Any from a function declared with a non-Any return type.
warn_return_any = True
# Prohibit equality checks, identity checks, and container checks between non-overlapping types.
strict_equality = True
# Shows column numbers in error messages.
show_column_numbers = True
# Shows error codes in error messages.
show_error_codes = True
# Use visually nicer output in error messages: use soft word wrap, show source code snippets, and show error location markers.
pretty = False
# list of files or directories to exclude.
exclude = (sample-apps|plugins|docs)

[mypy-versioneer]
# Ignores all non-fatal errors.
ignore_errors = True

[mypy-monailabel._version]
# Ignores all non-fatal errors.
ignore_errors = True

[mypy-monailabel.eggs]
# Ignores all non-fatal errors.
ignore_errors = True

[pytype]
# Space-separated list of files or directories to exclude.
exclude = versioneer.py _version.py scripts plugins
# Space-separated list of files or directories to process.
inputs = monailabel
# Keep going past errors to analyze as many files as possible.
keep_going = True
# Run N jobs in parallel.
jobs = 8
# All pytype output goes here.
output = .pytype
# Paths to source code directories, separated by ':'.
pythonpath = .
# Check attribute values against their annotations.
check_attribute_types = True
# Check container mutations against their annotations.
check_container_types = True
# Check parameter defaults and assignments against their annotations.
check_parameter_types = True
# Check variable values against their annotations.
check_variable_types = True
# Comma or space separated list of error names to ignore.
disable = pyi-error
# Report errors.
report_errors = True
# Experimental: Infer precise return types even for invalid function calls.
precise_return = True
# Experimental: solve unknown types to label with structural types.
protocols = True
# Experimental: Only load submodules that are explicitly imported.
strict_import = False

[coverage:run]
concurrency = multiprocessing
source = .
data_file = .coverage/.coverage
omit =
    setup.py
    tests/*
    sample-apps/*
    versioneer.py
    monailabel/__init__.py
    monailabel/_version.py

[coverage:report]
exclude_lines =
    pragma: no cover
    # Don't complain if tests don't hit code:
    raise NotImplementedError
    if __name__ == .__main__.:
show_missing = True
skip_covered = True

[coverage:xml]
output = coverage.xml<|MERGE_RESOLUTION|>--- conflicted
+++ resolved
@@ -36,12 +36,9 @@
     python-dotenv==0.17.1
     filelock==3.0.12
     httpx==0.18.2
-<<<<<<< HEAD
-=======
     dicomweb-client==0.52.0
     pydicom==2.1.2
     dicom2nifti==2.3.0
->>>>>>> 1affe975
 
 
 [flake8]
