--- conflicted
+++ resolved
@@ -25,11 +25,7 @@
     ninja
 install_requires =
     torch>=1.7
-<<<<<<< HEAD
-    monai[nibabel, skimage, pillow, tensorboard, gdown, ignite, torchvision, itk, tqdm, lmdb, psutil, openslide]>=0.9.1rc2
-=======
     monai[nibabel, skimage, pillow, tensorboard, gdown, ignite, torchvision, itk, tqdm, lmdb, psutil, openslide]>=0.9.1rc3
->>>>>>> 0413858b
     uvicorn==0.17.6
     pydantic==1.9.1
     python-dotenv==0.20.0
