[metadata]
name = monailabel
author = MONAI Consortium
author_email = monai.contact@gmail.com
url = https://monai.io/
description = Active Learning Toolkit for Healthcare Imaging
long_description = file:README.md
long_description_content_type = text/markdown; charset=UTF-8
platforms = OS Independent
license = Apache License 2.0
license_files =
    LICENSE
project_urls =
    Documentation=https://docs.monai.io/
    Bug Tracker=https://github.com/Project-MONAI/MONAILabel/issues
    Source Code=https://github.com/Project-MONAI/MONAILabel

[options]
python_requires = >= 3.6
# for compiling and develop setup only
# no need to specify the versions so that we could
# compile for multiple targeted versions.
setup_requires =
    torch
    ninja
install_requires =
    aiofiles==0.6.0
<<<<<<< HEAD
    fastapi==0.63.0
    monai[nibabel, skimage, pillow, tensorboard, gdown, ignite, torchvision, itk, tqdm, lmdb, psutil, openslide]==0.6.0rc2
=======
    fastapi==0.65.2
    monai[nibabel, skimage, pillow, tensorboard, gdown, ignite, torchvision, itk, tqdm, lmdb, psutil, openslide]
>>>>>>> 190b30c1
    pyyaml==5.4.1
    python-multipart==0.0.5
    requests-toolbelt==0.9.1
    uvicorn==0.13.4
    watchdog==2.0.2
    pydantic==1.8.2
    python-dotenv==0.17.1
    filelock==3.0.12


[flake8]
select = B,C,E,F,N,P,T4,W,B9
max_line_length = 120
# C408 ignored because we like the dict keyword argument syntax
# E501 is not flexible enough, we're using B950 instead
ignore =
    E203,E305,E402,E501,E721,E741,F821,F841,F999,W503,W504,C408,E302,W291,E303,B008,
    # N812 lowercase 'torch.nn.functional' imported as non lowercase 'F'
    N812,N818
per_file_ignores = __init__.py: F401
exclude = *.pyi,.git,.eggs,monailabel/_version.py,versioneer.py,venv,.venv,_version.py,slicer,config.py

[isort]
known_first_party = monailabel
profile = black
line_length = 120
skip = .git, .eggs, venv, .venv, versioneer.py, _version.py, conf.py, monailabel/__init__.py
skip_glob = *.pyi

[versioneer]
VCS = git
style = pep440
versionfile_source = monailabel/_version.py
versionfile_build = monailabel/_version.py
tag_prefix =
parentdir_prefix =

[mypy]
# Suppresses error messages about imports that cannot be resolved.
ignore_missing_imports = True
# Changes the treatment of arguments with a default value of None by not implicitly making their type Optional.
no_implicit_optional = True
# Warns about casting an expression to its inferred type.
warn_redundant_casts = True
# No error on unneeded # type: ignore comments.
warn_unused_ignores = False
# Shows a warning when returning a value with type Any from a function declared with a non-Any return type.
warn_return_any = True
# Prohibit equality checks, identity checks, and container checks between non-overlapping types.
strict_equality = True
# Shows column numbers in error messages.
show_column_numbers = True
# Shows error codes in error messages.
show_error_codes = True
# Use visually nicer output in error messages: use soft word wrap, show source code snippets, and show error location markers.
pretty = False
# list of files or directories to exclude.
exclude = (sample-apps|plugins|docs)

[mypy-versioneer]
# Ignores all non-fatal errors.
ignore_errors = True

[mypy-monailabel._version]
# Ignores all non-fatal errors.
ignore_errors = True

[mypy-monailabel.eggs]
# Ignores all non-fatal errors.
ignore_errors = True

[pytype]
# Space-separated list of files or directories to exclude.
exclude = versioneer.py _version.py scripts
# Space-separated list of files or directories to process.
inputs = monailabel
# Keep going past errors to analyze as many files as possible.
keep_going = True
# Run N jobs in parallel.
jobs = 8
# All pytype output goes here.
output = .pytype
# Paths to source code directories, separated by ':'.
pythonpath = .
# Check attribute values against their annotations.
check_attribute_types = True
# Check container mutations against their annotations.
check_container_types = True
# Check parameter defaults and assignments against their annotations.
check_parameter_types = True
# Check variable values against their annotations.
check_variable_types = True
# Comma or space separated list of error names to ignore.
disable = pyi-error
# Report errors.
report_errors = True
# Experimental: Infer precise return types even for invalid function calls.
precise_return = True
# Experimental: solve unknown types to label with structural types.
protocols = True
# Experimental: Only load submodules that are explicitly imported.
strict_import = False

[coverage:run]
concurrency = multiprocessing
source = .
data_file = .coverage/.coverage
omit =
    setup.py
    tests/*
    sample-apps/*
    versioneer.py
    monailabel/__init__.py
    monailabel/_version.py

[coverage:report]
exclude_lines =
    pragma: no cover
    # Don't complain if tests don't hit code:
    raise NotImplementedError
    if __name__ == .__main__.:
show_missing = True
skip_covered = True

[coverage:xml]
output = coverage.xml<|MERGE_RESOLUTION|>--- conflicted
+++ resolved
@@ -25,13 +25,8 @@
     ninja
 install_requires =
     aiofiles==0.6.0
-<<<<<<< HEAD
-    fastapi==0.63.0
+    fastapi==0.65.2
     monai[nibabel, skimage, pillow, tensorboard, gdown, ignite, torchvision, itk, tqdm, lmdb, psutil, openslide]==0.6.0rc2
-=======
-    fastapi==0.65.2
-    monai[nibabel, skimage, pillow, tensorboard, gdown, ignite, torchvision, itk, tqdm, lmdb, psutil, openslide]
->>>>>>> 190b30c1
     pyyaml==5.4.1
     python-multipart==0.0.5
     requests-toolbelt==0.9.1
