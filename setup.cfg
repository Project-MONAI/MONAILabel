[metadata]
name = monailabel
author = MONAI Consortium
author_email = monai.contact@gmail.com
url = https://monai.io/
description = Active Learning Toolkit for Healthcare Imaging
long_description = file:README.md
long_description_content_type = text/markdown; charset=UTF-8
platforms = OS Independent
license = Apache License 2.0
license_files =
    LICENSE
project_urls =
    Documentation=https://docs.monai.io/
    Bug Tracker=https://github.com/Project-MONAI/MONAILabel/issues
    Source Code=https://github.com/Project-MONAI/MONAILabel

[options]
python_requires = >= 3.6
# for compiling and develop setup only
# no need to specify the versions so that we could
# compile for multiple targeted versions.
setup_requires =
    torch
    ninja
install_requires =
    aiofiles==0.8.0
    fastapi==0.73.0
    monai[nibabel, skimage, pillow, tensorboard, gdown, ignite, torchvision, itk, tqdm, lmdb, psutil, openslide]>=0.8.1
    PyYAML==6.0
    python-multipart==0.0.5
    requests-toolbelt==0.9.1
    uvicorn==0.17.5
    watchdog==2.1.6
    pydantic==1.9.0
    python-dotenv==0.19.2
    filelock==3.4.2
    httpx==0.22.0
    dicomweb-client==0.52.0
    pydicom==2.2.2
    pydicom-seg==0.4.0
    pynetdicom==2.0.1
    expiringdict==1.2.1
    schedule==1.1.0
    timeloop==1.0.2
    SimpleCRF==0.2.1.1
<<<<<<< HEAD
    einops==0.3.2
    numpy>=1.22.1
    openslide-python==1.1.2
    opencv-python==4.5.4.60
    Shapely==1.8.0
=======
    numpy>=1.21.5
    einops==0.3.2
>>>>>>> c4344402

[flake8]
select = B,C,E,F,N,P,T4,W,B9
max_line_length = 120
# C408 ignored because we like the dict keyword argument syntax
# E501 is not flexible enough, we're using B950 instead
ignore =
    E203,E305,E402,E501,E721,E741,F821,F841,F999,W503,W504,C408,E302,W291,E303,B008,
    # N812 lowercase 'torch.nn.functional' imported as non lowercase 'F'
    N812,N818
per_file_ignores = __init__.py: F401
exclude = *.pyi,.git,.eggs,monailabel/_version.py,versioneer.py,venv,.venv,_version.py,slicer,config.py,plugins/ohif

[isort]
known_first_party = monailabel
profile = black
line_length = 120
skip = .git, .eggs, venv, .venv, versioneer.py, _version.py, conf.py, monailabel/__init__.py, plugins/ohif
skip_glob = *.pyi

[versioneer]
VCS = git
style = pep440
versionfile_source = monailabel/_version.py
versionfile_build = monailabel/_version.py
tag_prefix =
parentdir_prefix =

[mypy]
# Suppresses error messages about imports that cannot be resolved.
ignore_missing_imports = True
# Changes the treatment of arguments with a default value of None by not implicitly making their type Optional.
no_implicit_optional = True
# Warns about casting an expression to its inferred type.
warn_redundant_casts = True
# No error on unneeded # type: ignore comments.
warn_unused_ignores = False
# Shows a warning when returning a value with type Any from a function declared with a non-Any return type.
warn_return_any = True
# Prohibit equality checks, identity checks, and container checks between non-overlapping types.
strict_equality = True
# Shows column numbers in error messages.
show_column_numbers = True
# Shows error codes in error messages.
show_error_codes = True
# Use visually nicer output in error messages: use soft word wrap, show source code snippets, and show error location markers.
pretty = False
# list of files or directories to exclude.
exclude = (plugins|docs|model)

[mypy-versioneer]
# Ignores all non-fatal errors.
ignore_errors = True

[mypy-monailabel._version]
# Ignores all non-fatal errors.
ignore_errors = True

[mypy-monailabel.eggs]
# Ignores all non-fatal errors.
ignore_errors = True

[pytype]
# Space-separated list of files or directories to exclude.
exclude = versioneer.py _version.py scripts plugins
# Space-separated list of files or directories to process.
inputs = monailabel
# Keep going past errors to analyze as many files as possible.
keep_going = True
# Run N jobs in parallel.
jobs = 8
# All pytype output goes here.
output = .pytype
# Paths to source code directories, separated by ':'.
pythonpath = .
# Check attribute values against their annotations.
check_attribute_types = True
# Check container mutations against their annotations.
check_container_types = True
# Check parameter defaults and assignments against their annotations.
check_parameter_types = True
# Check variable values against their annotations.
check_variable_types = True
# Comma or space separated list of error names to ignore.
disable = pyi-error
# Report errors.
report_errors = True
# Experimental: Infer precise return types even for invalid function calls.
precise_return = True
# Experimental: solve unknown types to label with structural types.
protocols = True
# Experimental: Only load submodules that are explicitly imported.
strict_import = False<|MERGE_RESOLUTION|>--- conflicted
+++ resolved
@@ -44,16 +44,11 @@
     schedule==1.1.0
     timeloop==1.0.2
     SimpleCRF==0.2.1.1
-<<<<<<< HEAD
+    numpy>=1.21.5
     einops==0.3.2
-    numpy>=1.22.1
     openslide-python==1.1.2
     opencv-python==4.5.4.60
     Shapely==1.8.0
-=======
-    numpy>=1.21.5
-    einops==0.3.2
->>>>>>> c4344402
 
 [flake8]
 select = B,C,E,F,N,P,T4,W,B9
@@ -146,4 +141,29 @@
 # Experimental: solve unknown types to label with structural types.
 protocols = True
 # Experimental: Only load submodules that are explicitly imported.
-strict_import = False+strict_import = False
+
+[coverage:run]
+concurrency = multiprocessing
+source = .
+data_file = .coverage/.coverage
+omit =
+    setup.py
+    tests/*
+    sample-apps/*
+    versioneer.py
+    monailabel/__init__.py
+    monailabel/_version.py
+    .venv/*
+
+[coverage:report]
+exclude_lines =
+    pragma: no cover
+    # Don't complain if tests don't hit code:
+    raise NotImplementedError
+    if __name__ == .__main__.:
+show_missing = True
+skip_covered = True
+
+[coverage:xml]
+output = coverage.xml