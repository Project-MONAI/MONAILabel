# Copyright (c) MONAI Consortium
# Licensed under the Apache License, Version 2.0 (the "License");
# you may not use this file except in compliance with the License.
# You may obtain a copy of the License at
#     http://www.apache.org/licenses/LICENSE-2.0
# Unless required by applicable law or agreed to in writing, software
# distributed under the License is distributed on an "AS IS" BASIS,
# WITHOUT WARRANTIES OR CONDITIONS OF ANY KIND, either express or implied.
# See the License for the specific language governing permissions and
# limitations under the License.

name: docker_plugin
on:
  workflow_dispatch:
    inputs:
      tag:
        description: 'Tag name to publish'
        required: true
        default: 'latest'

jobs:
  docker_build:
    if: github.repository == 'Project-MONAI/MONAILabel'
    runs-on: ubuntu-latest
    env:
      MONAI_ZOO_AUTH_TOKEN: ${{ github.token }}
    steps:
      - uses: actions/checkout@v5
<<<<<<< HEAD
      - name: Set up Python 3.9
        uses: actions/setup-python@v6
=======
      - name: Set up Python 3.10
        uses: actions/setup-python@v5
>>>>>>> f18b767e
        with:
          python-version: 3.10
      - name: clean up
        run: |
          sudo rm -rf /usr/share/dotnet
          sudo rm -rf "$AGENT_TOOLSDIRECTORY"
      - name: Install dependencies
        run: |
          python -m pip install --upgrade pip wheel
      - name: Build
        run: |
          rm -rf /opt/hostedtoolcache
          docker --version
          cd plugins/dsa
          docker system prune -f
          DOCKER_BUILDKIT=1 docker build -t projectmonai/monailabel-dsa:${{ github.event.inputs.tag }} -f Dockerfile .
      - name: Publish
        run: |
          echo "${{ secrets.DOCKER_PW }}" | docker login -u projectmonai --password-stdin
          docker push projectmonai/monailabel-dsa:${{ github.event.inputs.tag }}
          docker logout
          docker image prune -f<|MERGE_RESOLUTION|>--- conflicted
+++ resolved
@@ -26,13 +26,8 @@
       MONAI_ZOO_AUTH_TOKEN: ${{ github.token }}
     steps:
       - uses: actions/checkout@v5
-<<<<<<< HEAD
-      - name: Set up Python 3.9
+      - name: Set up Python 3.10
         uses: actions/setup-python@v6
-=======
-      - name: Set up Python 3.10
-        uses: actions/setup-python@v5
->>>>>>> f18b767e
         with:
           python-version: 3.10
       - name: clean up
