# Copyright (c) MONAI Consortium
# Licensed under the Apache License, Version 2.0 (the "License");
# you may not use this file except in compliance with the License.
# You may obtain a copy of the License at
#     http://www.apache.org/licenses/LICENSE-2.0
# Unless required by applicable law or agreed to in writing, software
# distributed under the License is distributed on an "AS IS" BASIS,
# WITHOUT WARRANTIES OR CONDITIONS OF ANY KIND, either express or implied.
# See the License for the specific language governing permissions and
# limitations under the License.

name: release
# generating and publishing release package artifacts from the main branch

on:
  workflow_dispatch:
    inputs:
      test_py:
        description: 'Publish package to test PY Repository'
        required: true
        default: 'true'
      main_py:
        description: 'Publish package to main PY Repository'
        required: true
        default: 'false'

jobs:
  packaging:
    if: github.repository == 'Project-MONAI/MONAILabel'
    runs-on: ubuntu-latest
    env:
      MONAI_ZOO_AUTH_TOKEN: ${{ github.token }}
    steps:
      - uses: actions/checkout@v5
        with:
          fetch-depth: 0
      - uses: actions/setup-node@v4
<<<<<<< HEAD
      - name: Set up Python 3.9
        uses: actions/setup-python@v6
=======
      - name: Set up Python 3.10
        uses: actions/setup-python@v5
>>>>>>> f18b767e
        with:
          python-version: 3.10
      - name: Cache for pip
        uses: actions/cache@v4
        id: cache
        with:
          path: |
            ~/.cache/pip
            ~/.cache/torch
          key: ${{ runner.os }}-pip-${{ steps.pip-cache.outputs.datew }}
      - name: Install dependencies
        run: |
          rm -rf /opt/hostedtoolcache
          sudo apt-get install openslide-tools -y
          python -m pip install --user --upgrade pip setuptools wheel
          python -m pip install torch torchvision
      - name: Build Package
        run: |
          ./runtests.sh --clean
          BUILD_OHIF=true python setup.py sdist bdist_wheel --build-number $(date +'%Y%m%d%H%M')
          ls -l dist
      - name: Verify Package
        run: |
          tmp_dir=$(mktemp -d)
          cp dist/monailabel* "$tmp_dir"
          rm -r build monailabel*.egg-info

          # install from wheel
          python -m pip install "$tmp_dir"/monailabel*.whl
          python -c 'import monailabel; monailabel.print_config()' 2>&1 | grep -iv "unknown"
          python -c 'import monailabel; print(monailabel.__file__)'

          # install test utilities
          python -m pip install pytest

          # start the monailabel server in the background and run the integration tests
          ./runtests.sh --net

          # cleanup
          python -m pip uninstall -y monailabel
          rm -r "$tmp_dir"
        env:
          shell: bash

      - name: Upload artifacts
        uses: actions/upload-artifact@v4
        with:
          name: dist
          path: dist/

      - name: Check artifacts
        run: |
          rm dist/monai*.tar.gz

      - name: Publish distribution to Test
        if: ${{ github.event.inputs.test_py == 'true' }}
        uses: pypa/gh-action-pypi-publish@master
        with:
          password: ${{ secrets.TEST_PYPI_TOKEN }}
          repository_url: https://test.pypi.org/legacy/

      - name: Publish distribution to PyPI
        if: ${{ github.event.inputs.main_py == 'true' }}
        uses: pypa/gh-action-pypi-publish@master
        with:
          password: ${{ secrets.PYPI_TOKEN }}<|MERGE_RESOLUTION|>--- conflicted
+++ resolved
@@ -35,13 +35,8 @@
         with:
           fetch-depth: 0
       - uses: actions/setup-node@v4
-<<<<<<< HEAD
-      - name: Set up Python 3.9
+      - name: Set up Python 3.10
         uses: actions/setup-python@v6
-=======
-      - name: Set up Python 3.10
-        uses: actions/setup-python@v5
->>>>>>> f18b767e
         with:
           python-version: 3.10
       - name: Cache for pip
