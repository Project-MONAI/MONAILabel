# Copyright (c) MONAI Consortium
# Licensed under the Apache License, Version 2.0 (the "License");
# you may not use this file except in compliance with the License.
# You may obtain a copy of the License at
#     http://www.apache.org/licenses/LICENSE-2.0
# Unless required by applicable law or agreed to in writing, software
# distributed under the License is distributed on an "AS IS" BASIS,
# WITHOUT WARRANTIES OR CONDITIONS OF ANY KIND, either express or implied.
# See the License for the specific language governing permissions and
# limitations under the License.

name: release
# generating and publishing release package artifacts from the main branch

on:
  workflow_dispatch:
    inputs:
      test_py:
        description: 'Publish package to test PY Repository'
        required: true
        default: 'true'
      main_py:
        description: 'Publish package to main PY Repository'
        required: true
        default: 'false'

jobs:
  packaging:
    if: github.repository == 'Project-MONAI/MONAILabel'
    runs-on: ubuntu-latest
    env:
      MONAI_ZOO_AUTH_TOKEN: ${{ github.token }}
    steps:
      - uses: actions/checkout@v5
        with:
          fetch-depth: 0
<<<<<<< HEAD
      - uses: actions/setup-node@v6
      - name: Set up Python 3.9
        uses: actions/setup-python@v5
=======
      - uses: actions/setup-node@v4
      - name: Set up Python 3.10
        uses: actions/setup-python@v6
>>>>>>> 95a8f4e1
        with:
          python-version: 3.10
      - name: Cache for pip
        uses: actions/cache@v4
        id: cache
        with:
          path: |
            ~/.cache/pip
            ~/.cache/torch
          key: ${{ runner.os }}-pip-${{ steps.pip-cache.outputs.datew }}
      - name: Install dependencies
        run: |
          rm -rf /opt/hostedtoolcache
          sudo apt-get install openslide-tools -y
          python -m pip install --user --upgrade pip setuptools wheel
          python -m pip install torch torchvision
      - name: Build Package
        run: |
          ./runtests.sh --clean
          BUILD_OHIF=true python setup.py sdist bdist_wheel --build-number $(date +'%Y%m%d%H%M')
          ls -l dist
      - name: Verify Package
        run: |
          tmp_dir=$(mktemp -d)
          cp dist/monailabel* "$tmp_dir"
          rm -r build monailabel*.egg-info

          # install from wheel
          python -m pip install "$tmp_dir"/monailabel*.whl
          python -c 'import monailabel; monailabel.print_config()' 2>&1 | grep -iv "unknown"
          python -c 'import monailabel; print(monailabel.__file__)'

          # install test utilities
          python -m pip install pytest

          # start the monailabel server in the background and run the integration tests
          ./runtests.sh --net

          # cleanup
          python -m pip uninstall -y monailabel
          rm -r "$tmp_dir"
        env:
          shell: bash

      - name: Upload artifacts
        uses: actions/upload-artifact@v4
        with:
          name: dist
          path: dist/

      - name: Check artifacts
        run: |
          rm dist/monai*.tar.gz

      - name: Publish distribution to Test
        if: ${{ github.event.inputs.test_py == 'true' }}
        uses: pypa/gh-action-pypi-publish@master
        with:
          password: ${{ secrets.TEST_PYPI_TOKEN }}
          repository_url: https://test.pypi.org/legacy/

      - name: Publish distribution to PyPI
        if: ${{ github.event.inputs.main_py == 'true' }}
        uses: pypa/gh-action-pypi-publish@master
        with:
          password: ${{ secrets.PYPI_TOKEN }}<|MERGE_RESOLUTION|>--- conflicted
+++ resolved
@@ -34,15 +34,9 @@
       - uses: actions/checkout@v5
         with:
           fetch-depth: 0
-<<<<<<< HEAD
       - uses: actions/setup-node@v6
-      - name: Set up Python 3.9
-        uses: actions/setup-python@v5
-=======
-      - uses: actions/setup-node@v4
       - name: Set up Python 3.10
         uses: actions/setup-python@v6
->>>>>>> 95a8f4e1
         with:
           python-version: 3.10
       - name: Cache for pip
