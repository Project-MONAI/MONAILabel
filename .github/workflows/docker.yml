--- conflicted
+++ resolved
@@ -28,24 +28,19 @@
       MONAI_ZOO_AUTH_TOKEN: ${{ github.token }}
     steps:
       - uses: actions/checkout@v3
-      - name: Set up Python 3.9
+      - name: Set up Python 3.8
         uses: actions/setup-python@v4
         with:
-<<<<<<< HEAD
-          python-version: 3.9
-=======
           python-version: 3.8
       - name: clean up
         run: |
           sudo rm -rf /usr/share/dotnet
           sudo rm -rf "$AGENT_TOOLSDIRECTORY"
->>>>>>> 5bf1dce7
       - name: Install dependencies
         run: |
           python -m pip install --upgrade pip wheel
       - name: Build
         run: |
-          docker --version
           ./runtests.sh --clean
           docker system prune -f
           DOCKER_BUILDKIT=1 docker build -t projectmonai/monailabel:${{ github.event.inputs.tag || 'latest'  }} -f Dockerfile .
