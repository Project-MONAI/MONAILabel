import React, { Component } from 'react';
import PropTypes from 'prop-types';
import './MonaiLabelPanel.styl';
import SettingsTable from './SettingsTable';
import AutoSegmentation from './actions/AutoSegmentation';
<<<<<<< HEAD
import OptionTable from './actions/OptionTable';
=======
import SmartEdit from './actions/SmartEdit';
import OptionTable from './actions/OptionTable'; 
>>>>>>> 28fb43a0
import MonaiLabelClient from '../services/MonaiLabelClient';
import SegmentationReader from '../../../../ohif/monai-label/src/utils/SegmentationReader';
import MonaiSegmentation from './MonaiSegmentation';

export default class MonaiLabelPanel extends Component {
  static propTypes = {
    commandsManager: PropTypes.any,
    servicesManager: PropTypes.any,
    extensionManager: PropTypes.any,
  };

  notification: any;
  settings: any;
<<<<<<< HEAD
  state: { info: {}; action: {}; segmentations: [] };
  actions: { options: any; activeLearning: any; segmentation: any };
  props: any;
=======
  state: { info: {}; action: {}; };
  actions: { options: any; 
    activelearning: any; 
    segmentation: any;
    smartedit: any; 
  };
  props: any;    
>>>>>>> 28fb43a0
  SeriesInstanceUID: any;
  StudyInstanceUID: any;

  constructor(props) {
    super(props);

    const { uiNotificationService, viewportGridService, displaySetService } =
      props.servicesManager.services;

    // just for debugging
    setTimeout(() => {
      const { viewports, activeViewportIndex } = viewportGridService.getState();
      const viewport = viewports[activeViewportIndex];
      const displaySet = displaySetService.getDisplaySetByUID(
        viewport.displaySetInstanceUIDs[0]
      );

      this.SeriesInstanceUID = displaySet.SeriesInstanceUID;
      this.StudyInstanceUID = displaySet.StudyInstanceUID;
      this.FrameOfReferenceUID = displaySet.instances[0].FrameOfReferenceUID;
      this.displaySetInstanceUID = displaySet.displaySetInstanceUID;

      this.notification = uiNotificationService;
      this.settings = React.createRef();
    }, 2000);

    this.actions = {
      options: React.createRef(),
      activeLearning: React.createRef(),
      segmentation: React.createRef(),
      smartedit: React.createRef(),
    };

    this.state = {
      info: {},
      action: {},
      segmentations: [],
    };
  }

  async componentDidMount() {
    const { segmentationService } = this.props.servicesManager.services;
    const added = segmentationService.EVENTS.SEGMENTATION_ADDED;
    const updated = segmentationService.EVENTS.SEGMENTATION_UPDATED;
    const removed = segmentationService.EVENTS.SEGMENTATION_REMOVED;
    const subscriptions = [];

    [added, updated, removed].forEach((evt) => {
      const { unsubscribe } = segmentationService.subscribe(evt, () => {
        const segmentations = segmentationService.getSegmentations();

        if (!segmentations?.length) {
          return;
        }

        this.setState({ segmentations });
      });
      subscriptions.push(unsubscribe);
    });

    this.unsubscribe = () => {
      subscriptions.forEach((unsubscribe) => unsubscribe());
    };
  }

  async componentDidUnmount() {
    this.unsubscribe();
  }

  client = () => {
    const settings =
      this.settings && this.settings.current && this.settings.current.state
        ? this.settings.current.state
        : null;
    return new MonaiLabelClient(
      settings ? settings.url : 'http://127.0.0.1:8000'
    );
  };

  onInfo = async () => {
    this.notification.show({
      title: 'MONAI Label',
      message: 'Connecting to MONAI Label',
      type: 'info',
      duration: 3000,
    });

    const response = await this.client().info();

    if (response.status !== 200) {
      this.notification.show({
        title: 'MONAI Label',
        message: 'Failed to Connect to MONAI Label Server',
        type: 'error',
        duration: 5000,
      });
    } else {
      this.notification.show({
        title: 'MONAI Label',
        message: 'Connected to MONAI Label Server - Successful',
        type: 'success',
        duration: 2000,
      });

      this.setState({ info: response.data });
    }
  };

  onSelectActionTab = (name) => {
    // Leave Event
    for (const action of Object.keys(this.actions)) {
      if (this.state.action === action) {
        if (this.actions[action].current)
          this.actions[action].current.onLeaveActionTab();
      }
    }

    // Enter Event
    for (const action of Object.keys(this.actions)) {
      if (name === action) {
        if (this.actions[action].current)
          this.actions[action].current.onEnterActionTab();
      }
    }
    this.setState({ action: name });
  };

  onOptionsConfig = () => {
    return this.actions['options'].current &&
      this.actions['options'].current.state
      ? this.actions['options'].current.state.config
      : {};
  };

  updateView = async (response, labels) => {
    // Process the obtained binary file from the MONAI Label server
    console.info('These are the predicted labels');
    console.info(labels);

    // for debugging only, we should get the response from the server
  };

  handleSegLoad = async () => {
    const response = await fetch('http://localhost:3000/pred.nrrd');
    if (!response.ok) {
      throw new Error('Network response was not ok');
    }

    const info = {
      spleen: 1,
      kidney_right: 2,
      kidney_left: 3,
      gallbladder: 4,
      liver: 5,
      stomach: 6,
      aorta: 7,
      inferior_vena_cava: 8,
      portal_vein_and_splenic_vein: 9,
      pancreas: 10,
      adrenal_gland_right: 11,
      adrenal_gland_left: 12,
      lung_upper_lobe_left: 13,
      lung_lower_lobe_left: 14,
      lung_upper_lobe_right: 15,
      lung_middle_lobe_right: 16,
      lung_lower_lobe_right: 17,
      esophagus: 42,
      trachea: 43,
      heart_myocardium: 44,
      heart_atrium_left: 45,
      heart_ventricle_left: 46,
      heart_atrium_right: 47,
      heart_ventricle_right: 48,
      pulmonary_artery: 49,
    };

    const nrrd = await response.arrayBuffer();

    const ret = SegmentationReader.parseNrrdData(nrrd);

    if (!ret) {
      throw new Error('Failed to parse NRRD data');
    }

    const { image: buffer, header } = ret;
    const data = new Uint16Array(buffer);

    const segmentations = [
      {
        id: '1',
        label: 'Segmentation 1',
        segments: Object.keys(info).map((key) => ({
          segmentIndex: info[key],
          label: key,
        })),
        isActive: true,
        activeSegmentIndex: 1,
        scalarData: data,
        FrameOfReferenceUID: this.FrameOfReferenceUID,
      },
    ];
    this.props.commandsManager.runCommand('loadSegmentationsForDisplaySet', {
      displaySetInstanceUID: this.displaySetInstanceUID,
      segmentations,
    });
  };

  render() {
    return (
      <>
<<<<<<< HEAD
        <div
          className="monaiLabelPanel"
          style={{ backgroundColor: 'black', color: '#90CDF4' }}
        >
          <br style={{ margin: '3px' }} />

          <SettingsTable ref={this.settings} onInfo={this.onInfo} />

          <hr className="separator" />
          <button onClick={this.handleSegLoad}>Load SEG</button>

          <p className="subtitle">{this.state.info.name}</p>

          <div className="tabs scrollbar" id="style-3">
            <OptionTable
              ref={this.actions['options']}
              tabIndex={1}
              info={this.state.info}
              viewConstants={{
                SeriesInstanceUID: this.SeriesInstanceUID,
                StudyInstanceUID: this.StudyInstanceUID,
              }}
              client={this.client}
              notification={this.notification}
              //updateView={this.updateView}
              onSelectActionTab={this.onSelectActionTab}
            />

            <AutoSegmentation
              ref={this.actions['segmentation']}
              tabIndex={3}
              info={this.state.info}
              viewConstants={{
                SeriesInstanceUID: this.SeriesInstanceUID,
                StudyInstanceUID: this.StudyInstanceUID,
              }}
              client={this.client}
              notification={this.notification}
              updateView={this.updateView}
              onSelectActionTab={this.onSelectActionTab}
              onOptionsConfig={this.onOptionsConfig}
            />
          </div>

          <p>&nbsp;</p>
          {this.state.segmentations?.map((segmentation) => (
            <MonaiSegmentation
              segmentation={segmentation}
              servicesManager={this.props.servicesManager}
            />
          ))}
=======
      <div className="monaiLabelPanel">

        <br style={{ margin: '3px' }} />

        <SettingsTable 
          ref={this.settings} 
          onInfo={this.onInfo}
          />

        <hr className="separator" />

        <p className="subtitle">{this.state.info.name}</p>

        <div className="tabs scrollbar" id="style-3">
          <OptionTable
            ref={this.actions['options']}
            tabIndex={1}
            info={this.state.info}
            viewConstants={{'SeriesInstanceUID': this.SeriesInstanceUID, 
                            'StudyInstanceUID': this.StudyInstanceUID
                          }}
            client={this.client}
            notification={this.notification}
            //updateView={this.updateView}
            onSelectActionTab={this.onSelectActionTab}
          />

          <AutoSegmentation
            ref={this.actions['segmentation']}
            tabIndex={3}
            info={this.state.info}
            viewConstants={{'SeriesInstanceUID': this.SeriesInstanceUID, 
                            'StudyInstanceUID': this.StudyInstanceUID
                            }}
            client={this.client}
            notification={this.notification}
            updateView={this.updateView}
            onSelectActionTab={this.onSelectActionTab}
            onOptionsConfig={this.onOptionsConfig}
          />
          <SmartEdit
            ref={this.actions['smartedit']}
            tabIndex={4}
            servicesManager = {this.props.servicesManager}
            commandsManager = {this.props.commandsManager}
            info={this.state.info}
            // Here we have to send element - In OHIF V2 - const element = cornerstone.getEnabledElements()[this.props.activeIndex].element;
            viewConstants={{'SeriesInstanceUID': this.SeriesInstanceUID, 
                          'StudyInstanceUID': this.StudyInstanceUID
            }}
            client={this.client}
            notification={this.notification}
            updateView={this.updateView}
            onSelectActionTab={this.onSelectActionTab}
            onOptionsConfig={this.onOptionsConfig}
          />

>>>>>>> 28fb43a0
        </div>
      </>
    );
  }
}<|MERGE_RESOLUTION|>--- conflicted
+++ resolved
@@ -3,12 +3,8 @@
 import './MonaiLabelPanel.styl';
 import SettingsTable from './SettingsTable';
 import AutoSegmentation from './actions/AutoSegmentation';
-<<<<<<< HEAD
-import OptionTable from './actions/OptionTable';
-=======
 import SmartEdit from './actions/SmartEdit';
 import OptionTable from './actions/OptionTable'; 
->>>>>>> 28fb43a0
 import MonaiLabelClient from '../services/MonaiLabelClient';
 import SegmentationReader from '../../../../ohif/monai-label/src/utils/SegmentationReader';
 import MonaiSegmentation from './MonaiSegmentation';
@@ -22,11 +18,6 @@
 
   notification: any;
   settings: any;
-<<<<<<< HEAD
-  state: { info: {}; action: {}; segmentations: [] };
-  actions: { options: any; activeLearning: any; segmentation: any };
-  props: any;
-=======
   state: { info: {}; action: {}; };
   actions: { options: any; 
     activelearning: any; 
@@ -34,7 +25,6 @@
     smartedit: any; 
   };
   props: any;    
->>>>>>> 28fb43a0
   SeriesInstanceUID: any;
   StudyInstanceUID: any;
 
@@ -245,59 +235,6 @@
   render() {
     return (
       <>
-<<<<<<< HEAD
-        <div
-          className="monaiLabelPanel"
-          style={{ backgroundColor: 'black', color: '#90CDF4' }}
-        >
-          <br style={{ margin: '3px' }} />
-
-          <SettingsTable ref={this.settings} onInfo={this.onInfo} />
-
-          <hr className="separator" />
-          <button onClick={this.handleSegLoad}>Load SEG</button>
-
-          <p className="subtitle">{this.state.info.name}</p>
-
-          <div className="tabs scrollbar" id="style-3">
-            <OptionTable
-              ref={this.actions['options']}
-              tabIndex={1}
-              info={this.state.info}
-              viewConstants={{
-                SeriesInstanceUID: this.SeriesInstanceUID,
-                StudyInstanceUID: this.StudyInstanceUID,
-              }}
-              client={this.client}
-              notification={this.notification}
-              //updateView={this.updateView}
-              onSelectActionTab={this.onSelectActionTab}
-            />
-
-            <AutoSegmentation
-              ref={this.actions['segmentation']}
-              tabIndex={3}
-              info={this.state.info}
-              viewConstants={{
-                SeriesInstanceUID: this.SeriesInstanceUID,
-                StudyInstanceUID: this.StudyInstanceUID,
-              }}
-              client={this.client}
-              notification={this.notification}
-              updateView={this.updateView}
-              onSelectActionTab={this.onSelectActionTab}
-              onOptionsConfig={this.onOptionsConfig}
-            />
-          </div>
-
-          <p>&nbsp;</p>
-          {this.state.segmentations?.map((segmentation) => (
-            <MonaiSegmentation
-              segmentation={segmentation}
-              servicesManager={this.props.servicesManager}
-            />
-          ))}
-=======
       <div className="monaiLabelPanel">
 
         <br style={{ margin: '3px' }} />
@@ -354,9 +291,14 @@
             onSelectActionTab={this.onSelectActionTab}
             onOptionsConfig={this.onOptionsConfig}
           />
-
->>>>>>> 28fb43a0
         </div>
+        <p>&nbsp;</p>
+          {this.state.segmentations?.map((segmentation) => (
+            <MonaiSegmentation
+              segmentation={segmentation}
+              servicesManager={this.props.servicesManager}
+            />
+          ))}
       </>
     );
   }
