import React, { Component } from 'react';
import PropTypes from 'prop-types';
import './MonaiLabelPanel.styl';
import SettingsTable from './SettingsTable';
import AutoSegmentation from './actions/AutoSegmentation';
import SmartEdit from './actions/SmartEdit';
import OptionTable from './actions/OptionTable'; 
import ActiveLearning from './actions/ActiveLearning';
import MonaiLabelClient from '../services/MonaiLabelClient';
<<<<<<< HEAD
import SegmentationReader from '../../../../ohif/monai-label/src/utils/SegmentationReader';
=======
import SegmentationReader from '../utils/SegmentationReader';
>>>>>>> 96b0c9f1
import MonaiSegmentation from './MonaiSegmentation';

export default class MonaiLabelPanel extends Component {
  static propTypes = {
    commandsManager: PropTypes.any,
    servicesManager: PropTypes.any,
    extensionManager: PropTypes.any,
  };

  notification: any;
  settings: any;
  state: { info: {}; action: {}; };
  actions: { options: any; 
    activelearning: any; 
    segmentation: any;
    smartedit: any; 
  };
  props: any;    
  SeriesInstanceUID: any;
  StudyInstanceUID: any;

  constructor(props) {
    super(props);

    const { uiNotificationService, viewportGridService, displaySetService } =
      props.servicesManager.services;
<<<<<<< HEAD

    // just for debugging
    setTimeout(() => {
      const { viewports, activeViewportIndex } = viewportGridService.getState();
      const viewport = viewports[activeViewportIndex];
      const displaySet = displaySetService.getDisplaySetByUID(
        viewport.displaySetInstanceUIDs[0]
      );

      this.SeriesInstanceUID = displaySet.SeriesInstanceUID;
      this.StudyInstanceUID = displaySet.StudyInstanceUID;
      this.FrameOfReferenceUID = displaySet.instances[0].FrameOfReferenceUID;
      this.displaySetInstanceUID = displaySet.displaySetInstanceUID;

      this.notification = uiNotificationService;
      this.settings = React.createRef();
    }, 2000);
=======
    
    const { viewports, activeViewportIndex } = viewportGridService.getState();
    const viewport = viewports[activeViewportIndex];
    const displaySet = displaySetService.getDisplaySetByUID(
      viewport.displaySetInstanceUIDs[0]
    );

    this.SeriesInstanceUID = displaySet.SeriesInstanceUID;
    this.StudyInstanceUID = displaySet.StudyInstanceUID;
    this.FrameOfReferenceUID = displaySet.instances[0].FrameOfReferenceUID;
    this.displaySetInstanceUID = displaySet.displaySetInstanceUID;

    this.notification = uiNotificationService;
    this.settings = React.createRef();
    
>>>>>>> 96b0c9f1

    this.actions = {
      options: React.createRef(),
      activeLearning: React.createRef(),
      segmentation: React.createRef(),
      smartedit: React.createRef(),
    };

    this.state = {
      info: {},
      action: {},
      segmentations: [],
    };
  }

  async componentDidMount() {
    const { segmentationService } = this.props.servicesManager.services;
    const added = segmentationService.EVENTS.SEGMENTATION_ADDED;
    const updated = segmentationService.EVENTS.SEGMENTATION_UPDATED;
    const removed = segmentationService.EVENTS.SEGMENTATION_REMOVED;
    const subscriptions = [];

    [added, updated, removed].forEach((evt) => {
      const { unsubscribe } = segmentationService.subscribe(evt, () => {
        const segmentations = segmentationService.getSegmentations();

        if (!segmentations?.length) {
          return;
        }

        this.setState({ segmentations });
      });
      subscriptions.push(unsubscribe);
    });

    this.unsubscribe = () => {
      subscriptions.forEach((unsubscribe) => unsubscribe());
    };
  }

<<<<<<< HEAD
  async componentDidUnmount() {
=======
  // componentDidUnmount? Doesn't exist this method anymore in V3?
  async componentWillUnmount() {
>>>>>>> 96b0c9f1
    this.unsubscribe();
  }

  client = () => {
    const settings =
      this.settings && this.settings.current && this.settings.current.state
        ? this.settings.current.state
        : null;
    return new MonaiLabelClient(
      settings ? settings.url : 'http://127.0.0.1:8000'
    );
  };

  onInfo = async () => {
    this.notification.show({
      title: 'MONAI Label',
      message: 'Connecting to MONAI Label',
      type: 'info',
      duration: 3000,
    });

    const response = await this.client().info();

    if (response.status !== 200) {
      this.notification.show({
        title: 'MONAI Label',
        message: 'Failed to Connect to MONAI Label Server',
        type: 'error',
        duration: 5000,
      });
    } else {
      this.notification.show({
        title: 'MONAI Label',
        message: 'Connected to MONAI Label Server - Successful',
        type: 'success',
        duration: 2000,
      });

      this.setState({ info: response.data });
    }
  };

  onSelectActionTab = (name) => {
    // Leave Event
    for (const action of Object.keys(this.actions)) {
      if (this.state.action === action) {
        if (this.actions[action].current)
          this.actions[action].current.onLeaveActionTab();
      }
    }

    // Enter Event
    for (const action of Object.keys(this.actions)) {
      if (name === action) {
        if (this.actions[action].current)
          this.actions[action].current.onEnterActionTab();
      }
    }
    this.setState({ action: name });
  };

  onOptionsConfig = () => {
    return this.actions['options'].current &&
      this.actions['options'].current.state
      ? this.actions['options'].current.state.config
      : {};
  };

  updateView = async (response, labelNames) => {
    // Process the obtained binary file from the MONAI Label server
<<<<<<< HEAD
    console.info('These are the predicted labels');
    console.info(labels);

    // for debugging only, we should get the response from the server
  };

  handleSegLoad = async () => {
    const response = await fetch('http://localhost:3000/pred.nrrd');
    if (!response.ok) {
      throw new Error('Network response was not ok');
    }

    const info = {
      spleen: 1,
      kidney_right: 2,
      kidney_left: 3,
      gallbladder: 4,
      liver: 5,
      stomach: 6,
      aorta: 7,
      inferior_vena_cava: 8,
      portal_vein_and_splenic_vein: 9,
      pancreas: 10,
      adrenal_gland_right: 11,
      adrenal_gland_left: 12,
      lung_upper_lobe_left: 13,
      lung_lower_lobe_left: 14,
      lung_upper_lobe_right: 15,
      lung_middle_lobe_right: 16,
      lung_lower_lobe_right: 17,
      esophagus: 42,
      trachea: 43,
      heart_myocardium: 44,
      heart_atrium_left: 45,
      heart_ventricle_left: 46,
      heart_atrium_right: 47,
      heart_ventricle_right: 48,
      pulmonary_artery: 49,
    };

    const nrrd = await response.arrayBuffer();

    const ret = SegmentationReader.parseNrrdData(nrrd);
=======

    /* const onInfoLabelNames = this.state.info.labels */
    const onInfoLabelNames = labelNames

    console.info('These are the predicted labels');
    console.info(onInfoLabelNames);

    if (onInfoLabelNames.hasOwnProperty("background"))
      delete onInfoLabelNames.background;

    const ret = SegmentationReader.parseNrrdData(response.data);
>>>>>>> 96b0c9f1

    if (!ret) {
      throw new Error('Failed to parse NRRD data');
    }

    const { image: buffer, header } = ret;
    const data = new Uint16Array(buffer);

    const segmentations = [
      {
        id: '1',
<<<<<<< HEAD
        label: 'Segmentation 1',
        segments: Object.keys(info).map((key) => ({
          segmentIndex: info[key],
=======
        label: 'Segmentations',
        segments: Object.keys(onInfoLabelNames).map((key) => ({
          segmentIndex: onInfoLabelNames[key],
>>>>>>> 96b0c9f1
          label: key,
        })),
        isActive: true,
        activeSegmentIndex: 1,
        scalarData: data,
        FrameOfReferenceUID: this.FrameOfReferenceUID,
      },
    ];
<<<<<<< HEAD
    this.props.commandsManager.runCommand('loadSegmentationsForDisplaySet', {
      displaySetInstanceUID: this.displaySetInstanceUID,
      segmentations,
    });
=======

    this.props.commandsManager.runCommand('loadSegmentationsForDisplaySet', {
      displaySetInstanceUID: this.displaySetInstanceUID,
      segmentations,
    }); 
    
>>>>>>> 96b0c9f1
  };

  render() {
    return (
      <div className="monaiLabelPanel">

        <br style={{ margin: '3px' }} />

        <SettingsTable 
          ref={this.settings} 
          onInfo={this.onInfo}
          />

        <hr className="separator" />

        <p className="subtitle">{this.state.info.name}</p>

        <div className="tabs scrollbar" id="style-3">
          <OptionTable
            ref={this.actions['options']}
            tabIndex={1}
            info={this.state.info}
            viewConstants={{'SeriesInstanceUID': this.SeriesInstanceUID, 
                            'StudyInstanceUID': this.StudyInstanceUID
                          }}
            client={this.client}
            notification={this.notification}
            //updateView={this.updateView}
            onSelectActionTab={this.onSelectActionTab}
          />

          <ActiveLearning
            ref={this.actions['activelearning']}
            tabIndex={2}
            info={this.state.info}
            viewConstants={{'SeriesInstanceUID': this.SeriesInstanceUID, 
                          'StudyInstanceUID': this.StudyInstanceUID
                          }}
            client={this.client}
            notification={this.notification}
            /* updateView={this.updateView} */
            onSelectActionTab={this.onSelectActionTab}
            onOptionsConfig={this.onOptionsConfig}
            // additional function - delete scribbles before submit
            /* onDeleteSegmentByName={this.onDeleteSegmentByName} */
          />

          <AutoSegmentation
            ref={this.actions['segmentation']}
            tabIndex={3}
            info={this.state.info}
            viewConstants={{'SeriesInstanceUID': this.SeriesInstanceUID, 
                            'StudyInstanceUID': this.StudyInstanceUID
                            }}
            client={this.client}
            notification={this.notification}
            updateView={this.updateView}
            onSelectActionTab={this.onSelectActionTab}
            onOptionsConfig={this.onOptionsConfig}
          />
          <SmartEdit
            ref={this.actions['smartedit']}
            tabIndex={4}
            servicesManager = {this.props.servicesManager}
            commandsManager = {this.props.commandsManager}
            info={this.state.info}
            // Here we have to send element - In OHIF V2 - const element = cornerstone.getEnabledElements()[this.props.activeIndex].element;
            viewConstants={{'SeriesInstanceUID': this.SeriesInstanceUID, 
                          'StudyInstanceUID': this.StudyInstanceUID
            }}
            client={this.client}
            notification={this.notification}
            updateView={this.updateView}
            onSelectActionTab={this.onSelectActionTab}
            onOptionsConfig={this.onOptionsConfig}
          />
        </div>
<<<<<<< HEAD
        <p>&nbsp;</p>
=======
>>>>>>> 96b0c9f1
          {this.state.segmentations?.map((segmentation) => (
            <MonaiSegmentation
              segmentation={segmentation}
              servicesManager={this.props.servicesManager}
            />
          ))}
<<<<<<< HEAD
      </>
=======
      </div>
>>>>>>> 96b0c9f1
    );
  }
}<|MERGE_RESOLUTION|>--- conflicted
+++ resolved
@@ -4,14 +4,10 @@
 import SettingsTable from './SettingsTable';
 import AutoSegmentation from './actions/AutoSegmentation';
 import SmartEdit from './actions/SmartEdit';
-import OptionTable from './actions/OptionTable'; 
+import OptionTable from './actions/OptionTable';
 import ActiveLearning from './actions/ActiveLearning';
 import MonaiLabelClient from '../services/MonaiLabelClient';
-<<<<<<< HEAD
-import SegmentationReader from '../../../../ohif/monai-label/src/utils/SegmentationReader';
-=======
 import SegmentationReader from '../utils/SegmentationReader';
->>>>>>> 96b0c9f1
 import MonaiSegmentation from './MonaiSegmentation';
 
 export default class MonaiLabelPanel extends Component {
@@ -23,13 +19,14 @@
 
   notification: any;
   settings: any;
-  state: { info: {}; action: {}; };
-  actions: { options: any; 
-    activelearning: any; 
+  state: { info: {}; action: {} };
+  actions: {
+    options: any;
+    activelearning: any;
     segmentation: any;
-    smartedit: any; 
-  };
-  props: any;    
+    smartedit: any;
+  };
+  props: any;
   SeriesInstanceUID: any;
   StudyInstanceUID: any;
 
@@ -38,26 +35,7 @@
 
     const { uiNotificationService, viewportGridService, displaySetService } =
       props.servicesManager.services;
-<<<<<<< HEAD
-
-    // just for debugging
-    setTimeout(() => {
-      const { viewports, activeViewportIndex } = viewportGridService.getState();
-      const viewport = viewports[activeViewportIndex];
-      const displaySet = displaySetService.getDisplaySetByUID(
-        viewport.displaySetInstanceUIDs[0]
-      );
-
-      this.SeriesInstanceUID = displaySet.SeriesInstanceUID;
-      this.StudyInstanceUID = displaySet.StudyInstanceUID;
-      this.FrameOfReferenceUID = displaySet.instances[0].FrameOfReferenceUID;
-      this.displaySetInstanceUID = displaySet.displaySetInstanceUID;
-
-      this.notification = uiNotificationService;
-      this.settings = React.createRef();
-    }, 2000);
-=======
-    
+
     const { viewports, activeViewportIndex } = viewportGridService.getState();
     const viewport = viewports[activeViewportIndex];
     const displaySet = displaySetService.getDisplaySetByUID(
@@ -71,8 +49,6 @@
 
     this.notification = uiNotificationService;
     this.settings = React.createRef();
-    
->>>>>>> 96b0c9f1
 
     this.actions = {
       options: React.createRef(),
@@ -113,12 +89,8 @@
     };
   }
 
-<<<<<<< HEAD
-  async componentDidUnmount() {
-=======
   // componentDidUnmount? Doesn't exist this method anymore in V3?
   async componentWillUnmount() {
->>>>>>> 96b0c9f1
     this.unsubscribe();
   }
 
@@ -189,63 +161,17 @@
 
   updateView = async (response, labelNames) => {
     // Process the obtained binary file from the MONAI Label server
-<<<<<<< HEAD
-    console.info('These are the predicted labels');
-    console.info(labels);
-
-    // for debugging only, we should get the response from the server
-  };
-
-  handleSegLoad = async () => {
-    const response = await fetch('http://localhost:3000/pred.nrrd');
-    if (!response.ok) {
-      throw new Error('Network response was not ok');
-    }
-
-    const info = {
-      spleen: 1,
-      kidney_right: 2,
-      kidney_left: 3,
-      gallbladder: 4,
-      liver: 5,
-      stomach: 6,
-      aorta: 7,
-      inferior_vena_cava: 8,
-      portal_vein_and_splenic_vein: 9,
-      pancreas: 10,
-      adrenal_gland_right: 11,
-      adrenal_gland_left: 12,
-      lung_upper_lobe_left: 13,
-      lung_lower_lobe_left: 14,
-      lung_upper_lobe_right: 15,
-      lung_middle_lobe_right: 16,
-      lung_lower_lobe_right: 17,
-      esophagus: 42,
-      trachea: 43,
-      heart_myocardium: 44,
-      heart_atrium_left: 45,
-      heart_ventricle_left: 46,
-      heart_atrium_right: 47,
-      heart_ventricle_right: 48,
-      pulmonary_artery: 49,
-    };
-
-    const nrrd = await response.arrayBuffer();
-
-    const ret = SegmentationReader.parseNrrdData(nrrd);
-=======
 
     /* const onInfoLabelNames = this.state.info.labels */
-    const onInfoLabelNames = labelNames
+    const onInfoLabelNames = labelNames;
 
     console.info('These are the predicted labels');
     console.info(onInfoLabelNames);
 
-    if (onInfoLabelNames.hasOwnProperty("background"))
+    if (onInfoLabelNames.hasOwnProperty('background'))
       delete onInfoLabelNames.background;
 
     const ret = SegmentationReader.parseNrrdData(response.data);
->>>>>>> 96b0c9f1
 
     if (!ret) {
       throw new Error('Failed to parse NRRD data');
@@ -257,15 +183,9 @@
     const segmentations = [
       {
         id: '1',
-<<<<<<< HEAD
-        label: 'Segmentation 1',
-        segments: Object.keys(info).map((key) => ({
-          segmentIndex: info[key],
-=======
         label: 'Segmentations',
         segments: Object.keys(onInfoLabelNames).map((key) => ({
           segmentIndex: onInfoLabelNames[key],
->>>>>>> 96b0c9f1
           label: key,
         })),
         isActive: true,
@@ -274,31 +194,19 @@
         FrameOfReferenceUID: this.FrameOfReferenceUID,
       },
     ];
-<<<<<<< HEAD
+
     this.props.commandsManager.runCommand('loadSegmentationsForDisplaySet', {
       displaySetInstanceUID: this.displaySetInstanceUID,
       segmentations,
     });
-=======
-
-    this.props.commandsManager.runCommand('loadSegmentationsForDisplaySet', {
-      displaySetInstanceUID: this.displaySetInstanceUID,
-      segmentations,
-    }); 
-    
->>>>>>> 96b0c9f1
   };
 
   render() {
     return (
       <div className="monaiLabelPanel">
-
         <br style={{ margin: '3px' }} />
 
-        <SettingsTable 
-          ref={this.settings} 
-          onInfo={this.onInfo}
-          />
+        <SettingsTable ref={this.settings} onInfo={this.onInfo} />
 
         <hr className="separator" />
 
@@ -309,9 +217,10 @@
             ref={this.actions['options']}
             tabIndex={1}
             info={this.state.info}
-            viewConstants={{'SeriesInstanceUID': this.SeriesInstanceUID, 
-                            'StudyInstanceUID': this.StudyInstanceUID
-                          }}
+            viewConstants={{
+              SeriesInstanceUID: this.SeriesInstanceUID,
+              StudyInstanceUID: this.StudyInstanceUID,
+            }}
             client={this.client}
             notification={this.notification}
             //updateView={this.updateView}
@@ -322,9 +231,10 @@
             ref={this.actions['activelearning']}
             tabIndex={2}
             info={this.state.info}
-            viewConstants={{'SeriesInstanceUID': this.SeriesInstanceUID, 
-                          'StudyInstanceUID': this.StudyInstanceUID
-                          }}
+            viewConstants={{
+              SeriesInstanceUID: this.SeriesInstanceUID,
+              StudyInstanceUID: this.StudyInstanceUID,
+            }}
             client={this.client}
             notification={this.notification}
             /* updateView={this.updateView} */
@@ -338,9 +248,10 @@
             ref={this.actions['segmentation']}
             tabIndex={3}
             info={this.state.info}
-            viewConstants={{'SeriesInstanceUID': this.SeriesInstanceUID, 
-                            'StudyInstanceUID': this.StudyInstanceUID
-                            }}
+            viewConstants={{
+              SeriesInstanceUID: this.SeriesInstanceUID,
+              StudyInstanceUID: this.StudyInstanceUID,
+            }}
             client={this.client}
             notification={this.notification}
             updateView={this.updateView}
@@ -350,12 +261,13 @@
           <SmartEdit
             ref={this.actions['smartedit']}
             tabIndex={4}
-            servicesManager = {this.props.servicesManager}
-            commandsManager = {this.props.commandsManager}
+            servicesManager={this.props.servicesManager}
+            commandsManager={this.props.commandsManager}
             info={this.state.info}
             // Here we have to send element - In OHIF V2 - const element = cornerstone.getEnabledElements()[this.props.activeIndex].element;
-            viewConstants={{'SeriesInstanceUID': this.SeriesInstanceUID, 
-                          'StudyInstanceUID': this.StudyInstanceUID
+            viewConstants={{
+              SeriesInstanceUID: this.SeriesInstanceUID,
+              StudyInstanceUID: this.StudyInstanceUID,
             }}
             client={this.client}
             notification={this.notification}
@@ -364,21 +276,13 @@
             onOptionsConfig={this.onOptionsConfig}
           />
         </div>
-<<<<<<< HEAD
-        <p>&nbsp;</p>
-=======
->>>>>>> 96b0c9f1
-          {this.state.segmentations?.map((segmentation) => (
-            <MonaiSegmentation
-              segmentation={segmentation}
-              servicesManager={this.props.servicesManager}
-            />
-          ))}
-<<<<<<< HEAD
-      </>
-=======
+        {this.state.segmentations?.map((segmentation) => (
+          <MonaiSegmentation
+            segmentation={segmentation}
+            servicesManager={this.props.servicesManager}
+          />
+        ))}
       </div>
->>>>>>> 96b0c9f1
     );
   }
 }