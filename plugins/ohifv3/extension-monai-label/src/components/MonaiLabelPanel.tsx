import React, { Component } from 'react';
import PropTypes from 'prop-types';
import { cache, triggerEvent, eventTarget } from '@cornerstonejs/core';
import { Enums } from '@cornerstonejs/tools';
import './MonaiLabelPanel.styl';
import SettingsTable from './SettingsTable';
import AutoSegmentation from './actions/AutoSegmentation';
import SmartEdit from './actions/SmartEdit';
import OptionTable from './actions/OptionTable';
import ActiveLearning from './actions/ActiveLearning';
import MonaiLabelClient from '../services/MonaiLabelClient';
import SegmentationReader from '../utils/SegmentationReader';
import MonaiSegmentation from './MonaiSegmentation';
import SegmentationToolbox from './SegmentationToolbox';

export default class MonaiLabelPanel extends Component {
  static propTypes = {
    commandsManager: PropTypes.any,
    servicesManager: PropTypes.any,
    extensionManager: PropTypes.any,
  };

  notification: any;
  settings: any;
  state: { info: {}; action: {} };
  actions: {
    options: any;
    activelearning: any;
    segmentation: any;
    smartedit: any;
  };
  props: any;
  SeriesInstanceUID: any;
  StudyInstanceUID: any;

  constructor(props) {
    super(props);

    const { uiNotificationService, viewportGridService, displaySetService } =
      props.servicesManager.services;

    this.notification = uiNotificationService;
    this.settings = React.createRef();

    this.actions = {
      options: React.createRef(),
      activeLearning: React.createRef(),
      segmentation: React.createRef(),
      smartedit: React.createRef(),
    };

    this.state = {
      info: {},
      action: {},
      segmentations: [],
    };

    // Todo: fix this hack
    setTimeout(() => {
      const { viewports, activeViewportId } = viewportGridService.getState();
      const viewport = viewports.get(activeViewportId);
      const displaySet = displaySetService.getDisplaySetByUID(
        viewport.displaySetInstanceUIDs[0]
      );

      this.SeriesInstanceUID = displaySet.SeriesInstanceUID;
      this.StudyInstanceUID = displaySet.StudyInstanceUID;
      this.FrameOfReferenceUID = displaySet.instances[0].FrameOfReferenceUID;
      this.displaySetInstanceUID = displaySet.displaySetInstanceUID;
    }, 1000);
  }

  async componentDidMount() {
    const { segmentationService } = this.props.servicesManager.services;
    const added = segmentationService.EVENTS.SEGMENTATION_ADDED;
    const updated = segmentationService.EVENTS.SEGMENTATION_UPDATED;
    const removed = segmentationService.EVENTS.SEGMENTATION_REMOVED;
    const subscriptions = [];

    [added, updated, removed].forEach((evt) => {
      const { unsubscribe } = segmentationService.subscribe(evt, () => {
        const segmentations = segmentationService.getSegmentations();

        if (!segmentations?.length) {
          return;
        }

        this.setState({ segmentations });
      });
      subscriptions.push(unsubscribe);
    });

    this.unsubscribe = () => {
      subscriptions.forEach((unsubscribe) => unsubscribe());
    };
  }

  // componentDidUnmount? Doesn't exist this method anymore in V3?
  async componentWillUnmount() {
    this.unsubscribe();
  }

  client = () => {
    const settings =
      this.settings && this.settings.current && this.settings.current.state
        ? this.settings.current.state
        : null;
    return new MonaiLabelClient(
      settings ? settings.url : 'http://127.0.0.1:8000'
    );
  };

  onInfo = async () => {
    this.notification.show({
      title: 'MONAI Label',
      message: 'Connecting to MONAI Label',
      type: 'info',
      duration: 3000,
    });

    const response = await this.client().info();

    // remove the background
    const labels = response.data.labels.splice(1)

    const segmentations = [
      {
        id: '1',
        label: 'Segmentations',
        segments: labels.map((label, index) => ({
          segmentIndex: index + 1,
          label
        })),
        isActive: true,
        activeSegmentIndex: 1,
      },
    ];
   
    this.props.commandsManager.runCommand('loadSegmentationsForViewport', {
      segmentations
    });

    if (response.status !== 200) {
      this.notification.show({
        title: 'MONAI Label',
        message: 'Failed to Connect to MONAI Label Server',
        type: 'error',
        duration: 5000,
      });
    } else {
      this.notification.show({
        title: 'MONAI Label',
        message: 'Connected to MONAI Label Server - Successful',
        type: 'success',
        duration: 2000,
      });

      this.setState({ info: response.data });
    }
  };

  onSelectActionTab = (name) => {
    // Leave Event
    for (const action of Object.keys(this.actions)) {
      if (this.state.action === action) {
        if (this.actions[action].current)
          this.actions[action].current.onLeaveActionTab();
      }
    }

    // Enter Event
    for (const action of Object.keys(this.actions)) {
      if (name === action) {
        if (this.actions[action].current)
          this.actions[action].current.onEnterActionTab();
      }
    }
    this.setState({ action: name });
  };

  onOptionsConfig = () => {
    return this.actions['options'].current &&
      this.actions['options'].current.state
      ? this.actions['options'].current.state.config
      : {};
  };

  _update = async (response, labelNames) => {
    // Process the obtained binary file from the MONAI Label server
    /* const onInfoLabelNames = this.state.info.labels */
    const onInfoLabelNames = labelNames;

    console.info('These are the predicted labels');
    console.info(onInfoLabelNames);

    if (onInfoLabelNames.hasOwnProperty('background'))
    if (onInfoLabelNames.hasOwnProperty('background'))
      delete onInfoLabelNames.background;

    const ret = SegmentationReader.parseNrrdData(response.data);

    if (!ret) {
      throw new Error('Failed to parse NRRD data');
    }

    const { image: buffer, header } = ret;
    const data = new Uint16Array(buffer);

    // reformat centroids
    const centroidsIJK = new Map();
    for (const [key, value] of Object.entries(response.centroids)) {
      const segmentIndex = parseInt(value[0], 10);
      const image = value.slice(1).map((v) => parseFloat(v));
      centroidsIJK.set(segmentIndex, { image: image, world: [] });
    }

    const segmentations = [
      {
        id: '1',
        label: 'Segmentations',
        segments: Object.keys(onInfoLabelNames).map((key) => ({
          segmentIndex: onInfoLabelNames[key],
          label: key,
        })),
        isActive: true,
        activeSegmentIndex: 1,
        scalarData: data,
        FrameOfReferenceUID: this.FrameOfReferenceUID,
        centroidsIJK: centroidsIJK,
      },
    ];

    // Todo: rename volumeId
    const volumeLoadObject = cache.getVolume('1');
    if (volumeLoadObject) {
      const { scalarData } = volumeLoadObject;
      scalarData.set(data);
      triggerEvent(eventTarget, Enums.Events.SEGMENTATION_DATA_MODIFIED, {
        segmentationId: '1',
      });
      console.debug("updated the segmentation's scalar data");
    } else {
      this.props.commandsManager.runCommand('hydrateSegmentationsForViewport', {
        segmentations,
      });
    }
  };

  _debug = async () => {
    let nrrdFetch = await fetch('http://localhost:3000/pred2.nrrd');

    const info = {
      spleen: 1,
      'right kidney': 2,
      'left kidney': 3,
      liver: 6,
      stomach: 7,
      aorta: 8,
      'inferior vena cava': 9,
    };

    const nrrd = await nrrdFetch.arrayBuffer();

    this._update({ data: nrrd }, info);
  };

  parseResponse = (response) => {
    const buffer = response.data;
    const contentType = response.headers['content-type'];
    const boundaryMatch = contentType.match(/boundary=([^;]+)/i);
    const boundary = boundaryMatch ? boundaryMatch[1] : null;

    const text = new TextDecoder().decode(buffer);
    const parts = text
      .split(`--${boundary}`)
      .filter((part) => part.trim() !== '');

    // Find the JSON part and NRRD part
    const jsonPart = parts.find((part) =>
      part.includes('Content-Type: application/json')
    );
    const nrrdPart = parts.find((part) =>
      part.includes('Content-Type: application/octet-stream')
    );

    // Extract JSON data
    const jsonStartIndex = jsonPart.indexOf('{');
    const jsonEndIndex = jsonPart.lastIndexOf('}');
    const jsonData = JSON.parse(
      jsonPart.slice(jsonStartIndex, jsonEndIndex + 1)
    );

    // Extract NRRD data
    const binaryData = nrrdPart.split('\r\n\r\n')[1];
    const binaryDataEnd = binaryData.lastIndexOf('\r\n');

    const nrrdArrayBuffer = new Uint8Array(
      binaryData
        .slice(0, binaryDataEnd)
        .split('')
        .map((c) => c.charCodeAt(0))
    ).buffer;

    return { data: nrrdArrayBuffer, centroids: jsonData.centroids };
  };

  updateView = async (response, labelNames) => {
    const { data, centroids } = this.parseResponse(response);
    this._update({ data, centroids }, labelNames);
  };

  render() {
    return (
      <div className="monaiLabelPanel">
        <br style={{ margin: '3px' }} />

        <SettingsTable ref={this.settings} onInfo={this.onInfo} />

        <hr className="separator" />

        <p className="subtitle">{this.state.info.name}</p>

        {/* <button onClick={this._debug}> Read</button> */}
<<<<<<< HEAD
=======
        {this.state.segmentations?.map((segmentation) => (
          <>
            <SegmentationToolbox
              servicesManager = {this.props.servicesManager}
            />
            <MonaiSegmentation
              segmentation={segmentation}
              servicesManager={this.props.servicesManager}
            />
          </>
        ))}
>>>>>>> 2330afe8
        <div className="tabs scrollbar" id="style-3">
          <OptionTable
            ref={this.actions['options']}
            tabIndex={1}
            info={this.state.info}
            viewConstants={{
              SeriesInstanceUID: this.SeriesInstanceUID,
              StudyInstanceUID: this.StudyInstanceUID,
            }}
            viewConstants={{
              SeriesInstanceUID: this.SeriesInstanceUID,
              StudyInstanceUID: this.StudyInstanceUID,
            }}
            client={this.client}
            notification={this.notification}
            //updateView={this.updateView}
            onSelectActionTab={this.onSelectActionTab}
          />

          <ActiveLearning
            ref={this.actions['activelearning']}
            tabIndex={2}
            info={this.state.info}
            viewConstants={{
              SeriesInstanceUID: this.SeriesInstanceUID,
              StudyInstanceUID: this.StudyInstanceUID,
            }}
            viewConstants={{
              SeriesInstanceUID: this.SeriesInstanceUID,
              StudyInstanceUID: this.StudyInstanceUID,
            }}
            client={this.client}
            notification={this.notification}
            /* updateView={this.updateView} */
            onSelectActionTab={this.onSelectActionTab}
            onOptionsConfig={this.onOptionsConfig}
            // additional function - delete scribbles before submit
            /* onDeleteSegmentByName={this.onDeleteSegmentByName} */
          />

          <AutoSegmentation
            ref={this.actions['segmentation']}
            tabIndex={3}
            info={this.state.info}
            viewConstants={{
              SeriesInstanceUID: this.SeriesInstanceUID,
              StudyInstanceUID: this.StudyInstanceUID,
            }}
            client={this.client}
            notification={this.notification}
            updateView={this.updateView}
            onSelectActionTab={this.onSelectActionTab}
            onOptionsConfig={this.onOptionsConfig}
          />
          <SmartEdit
            ref={this.actions['smartedit']}
            tabIndex={4}
            servicesManager={this.props.servicesManager}
            commandsManager={this.props.commandsManager}
            info={this.state.info}
            // Here we have to send element - In OHIF V2 - const element = cornerstone.getEnabledElements()[this.props.activeIndex].element;
            viewConstants={{
              SeriesInstanceUID: this.SeriesInstanceUID,
              StudyInstanceUID: this.StudyInstanceUID,
            }}
            client={this.client}
            notification={this.notification}
            updateView={this.updateView}
            onSelectActionTab={this.onSelectActionTab}
            onOptionsConfig={this.onOptionsConfig}
          />
        </div>
<<<<<<< HEAD

        {this.state.segmentations?.map((segmentation) => (
          <>
            <SegmentationToolbox servicesManager={this.props.servicesManager} />
            <MonaiSegmentation
              servicesManager={this.props.servicesManager}
              extensionManager={this.props.extensionManager}
              commandsManager={this.props.commandsManager}
            />
          </>
        ))}
=======
>>>>>>> 2330afe8
      </div>
    );
  }
}<|MERGE_RESOLUTION|>--- conflicted
+++ resolved
@@ -12,6 +12,7 @@
 import SegmentationReader from '../utils/SegmentationReader';
 import MonaiSegmentation from './MonaiSegmentation';
 import SegmentationToolbox from './SegmentationToolbox';
+import SegmentationToolbox from './SegmentationToolbox';
 
 export default class MonaiLabelPanel extends Component {
   static propTypes = {
@@ -57,6 +58,8 @@
 
     // Todo: fix this hack
     setTimeout(() => {
+      const { viewports, activeViewportId } = viewportGridService.getState();
+      const viewport = viewports.get(activeViewportId);
       const { viewports, activeViewportId } = viewportGridService.getState();
       const viewport = viewports.get(activeViewportId);
       const displaySet = displaySetService.getDisplaySetByUID(
@@ -195,6 +198,7 @@
 
     if (onInfoLabelNames.hasOwnProperty('background'))
     if (onInfoLabelNames.hasOwnProperty('background'))
+    if (onInfoLabelNames.hasOwnProperty('background'))
       delete onInfoLabelNames.background;
 
     const ret = SegmentationReader.parseNrrdData(response.data);
@@ -321,20 +325,6 @@
         <p className="subtitle">{this.state.info.name}</p>
 
         {/* <button onClick={this._debug}> Read</button> */}
-<<<<<<< HEAD
-=======
-        {this.state.segmentations?.map((segmentation) => (
-          <>
-            <SegmentationToolbox
-              servicesManager = {this.props.servicesManager}
-            />
-            <MonaiSegmentation
-              segmentation={segmentation}
-              servicesManager={this.props.servicesManager}
-            />
-          </>
-        ))}
->>>>>>> 2330afe8
         <div className="tabs scrollbar" id="style-3">
           <OptionTable
             ref={this.actions['options']}
@@ -348,6 +338,10 @@
               SeriesInstanceUID: this.SeriesInstanceUID,
               StudyInstanceUID: this.StudyInstanceUID,
             }}
+            viewConstants={{
+              SeriesInstanceUID: this.SeriesInstanceUID,
+              StudyInstanceUID: this.StudyInstanceUID,
+            }}
             client={this.client}
             notification={this.notification}
             //updateView={this.updateView}
@@ -358,6 +352,10 @@
             ref={this.actions['activelearning']}
             tabIndex={2}
             info={this.state.info}
+            viewConstants={{
+              SeriesInstanceUID: this.SeriesInstanceUID,
+              StudyInstanceUID: this.StudyInstanceUID,
+            }}
             viewConstants={{
               SeriesInstanceUID: this.SeriesInstanceUID,
               StudyInstanceUID: this.StudyInstanceUID,
@@ -407,7 +405,6 @@
             onOptionsConfig={this.onOptionsConfig}
           />
         </div>
-<<<<<<< HEAD
 
         {this.state.segmentations?.map((segmentation) => (
           <>
@@ -419,8 +416,6 @@
             />
           </>
         ))}
-=======
->>>>>>> 2330afe8
       </div>
     );
   }
