/*
Copyright (c) MONAI Consortium
Licensed under the Apache License, Version 2.0 (the "License");
you may not use this file except in compliance with the License.
You may obtain a copy of the License at
    http://www.apache.org/licenses/LICENSE-2.0
Unless required by applicable law or agreed to in writing, software
distributed under the License is distributed on an "AS IS" BASIS,
WITHOUT WARRANTIES OR CONDITIONS OF ANY KIND, either express or implied.
See the License for the specific language governing permissions and
limitations under the License.
*/

import React from 'react';

import './OptionTable.styl';
import BaseTab from './BaseTab';
import NextSampleForm from './NextSampleForm';
import {
  createSegmentMetadata,
} from '../../utils/SegmentationUtils';

export default class OptionTable extends BaseTab {
  constructor(props) {
    super(props);
    this.state = {
      strategy: 'random',
      training: false,
      segmentId: 'liver',
    };
  }

  onChangeStrategy = evt => {
    this.setState({ strategy: evt.target.value });
  };

  onSegmentSelected = id => {
    this.setState({ segmentId: id });
  };

  onSegmentDeleted = id => {
    this.setState({ segmentId: null });
  };

  onClickNextSample = async () => {
    const nid = this.notification.show({
      title: 'MONAI Label',
      message: 'Running Active Learning strategy - ' + this.state.strategy,
      type: 'info',
      duration: 60000,
    });

    const strategy = this.state.strategy;
    const config = this.props.onOptionsConfig();
    const params =
      config && config.activelearning && config.activelearning[strategy]
        ? config.activelearning[strategy]
        : {};
    const response = await this.props.client().next_sample(strategy, params);
    if (!nid) {
      window.snackbar.hideAll();
    } else {
      this.notification.hide(nid);
    }

    if (response.status !== 200) {
      this.notification.show({
        title: 'MONAI Label',
        message: 'Failed to Fetch Next Sample',
        type: 'error',
        duration: 5000,
      });
    } else {
      this.uiModelService.show({
        content: NextSampleForm,
        contentProps: {
          info: response.data,
        },
        shouldCloseOnEsc: true,
        title: 'Active Learning - Next Sample',
        customClassName: 'nextSampleForm',
      });
    }
  };

  onClickUpdateModel = async () => {
    const training = this.state.training;
    console.debug('Current training status: ' + training);
    const config = this.props.onOptionsConfig();
    const params = config && config.train ? config.train : {};

    const response = training
      ? await this.props.client().stop_train()
      : await this.props.client().run_train(params);

    if (response.status !== 200) {
      this.notification.show({
        title: 'MONAI Label',
        message: 'Failed to ' + (training ? 'STOP' : 'RUN') + ' training',
        type: 'error',
        duration: 5000,
      });
    } else {
      this.notification.show({
        title: 'MONAI Label',
        message: 'Model update task ' + (training ? 'STOPPED' : 'STARTED'),
        type: 'success',
        duration: 2000,
      });
      this.setState({ training: !training });
    }
  };

  onClickSubmitLabel = async () => {

    const labelmaps3D = cornerstone.cache.getVolume('1')

    if (!labelmaps3D) {
      console.info('LabelMap3D is empty.. so zero segments');
      return;
    }

    this.notification.show({
      title: 'MONAI Label',
      message: 'Preparing the labelmap to submit',
      type: 'info',
      duration: 5000,
    });

    const labelNames = this.props.info.labels
    const segments = [];
    for (let i = 0; i < labelNames.length; i++) {
      if (labelNames[i] === 'background') {
        console.debug('Ignore Background...');
        continue;
      }
      let segment  = createSegmentMetadata(
        labelNames[i],
        i,
        ''
      )
      segments.push(segment) 
    }

<<<<<<< HEAD
    console.debug(metadata);

    /* const segments = flattenLabelmaps(
      getLabelMaps(this.props.viewConstants.element)
    );

    console.debug(segments); */

    /* if (metadata.length !== segments.length + 1) {
      console.warn('Segments and Metadata NOT matching; So Ignore');
    } */
=======
    const params = { label_info: segments };
>>>>>>> b6ea9ee6

    const image = this.props.viewConstants.SeriesInstanceUID;

    const label = new Blob([labelmaps3D.scalarData], {
      type: 'application/octet-stream',
    });

    const response = await this.props
      .client()
      .save_label(image, label, params);

    if (response.status !== 200) {
      this.notification.show({
        title: 'MONAI Label',
        message: 'Failed to save label',
        type: 'error',
        duration: 5000,
      });
    } else {
      this.notification.show({
        title: 'MONAI Label',
        message: 'Label submitted to server',
        type: 'success',
        duration: 2000,
      });
    }
  };
<<<<<<< HEAD

  /* onClickSubmitLabel = async () => {
    // delete any scribbles segments,
    // they are not needed anymore since this is final label
    this.props.onDeleteSegmentByName('main_scribbles');
    this.props.onDeleteSegmentByName('background_scribbles');
    this.props.onDeleteSegmentByName('foreground_scribbles');

    const { getters } = cornerstoneTools.getModule('segmentation');
    const { labelmaps3D } = getters.labelmaps3D(
      this.props.viewConstants.element
    );
    if (!labelmaps3D) {
      console.info('LabelMap3D is empty.. so zero segments');
      return;
    }

    this.notification.show({
      title: 'MONAI Label',
      message: 'Preparing the labelmap to submit',
      type: 'info',
      duration: 5000,
    });

    for (let i = 0; i < labelmaps3D.length; i++) {
      const labelmap3D = labelmaps3D[i];
      if (!labelmap3D) {
        console.warn('Missing Label; so ignore');
        continue;
      }

      const metadata = labelmap3D.metadata.data
        ? labelmap3D.metadata.data
        : labelmap3D.metadata;
      if (!metadata || !metadata.length) {
        console.warn('Missing Meta; so ignore');
        continue;
      }

      console.debug(metadata);

      const segments = flattenLabelmaps(
        getLabelMaps(this.props.viewConstants.element)
      );
      console.debug(segments);

      if (metadata.length !== segments.length + 1) {
        console.warn('Segments and Metadata NOT matching; So Ignore');
      }

      const image = this.props.viewConstants.SeriesInstanceUID;
      const label = new Blob([labelmap3D.buffer], {
        type: 'application/octet-stream',
      });
      const params = { label_info: segments };

      const response = await this.props
        .client()
        .save_label(image, label, params);

      if (response.status !== 200) {
        this.notification.show({
          title: 'MONAI Label',
          message: 'Failed to save label',
          type: 'error',
          duration: 5000,
        });
      } else {
        this.notification.show({
          title: 'MONAI Label',
          message: 'Label submitted to server',
          type: 'success',
          duration: 2000,
        });
      }
    }
  }; */
=======
>>>>>>> b6ea9ee6

  async componentDidMount() {
    const training = await this.props.client().is_train_running();
    this.setState({ training: training });
  }

  render() {
    /* const segmentId = this.state.segmentId
      ? this.state.segmentId
      : getFirstSegmentId(this.props.viewConstants.element); */

    const segmentId = this.state.segmentId

    const ds = this.props.info.datastore;
    const completed = ds && ds.completed ? ds.completed : 0;
    const total = ds && ds.total ? ds.total : 1;
    const activelearning = Math.round(100 * (completed / total)) + '%';
    const activelearningTip = completed + '/' + total + ' samples annotated';

    const ts = this.props.info.train_stats
      ? Object.values(this.props.info.train_stats)[0]
      : null;

    const epochs = ts ? (ts.total_time ? 0 : ts.epoch ? ts.epoch : 1) : 0;
    const total_epochs = ts && ts.total_epochs ? ts.total_epochs : 1;
    const training = Math.round(100 * (epochs / total_epochs)) + '%';
    const trainingTip = epochs
      ? epochs + '/' + total_epochs + ' epochs completed'
      : 'Not Running';

    const accuracy =
      ts && ts.best_metric ? Math.round(100 * ts.best_metric) + '%' : '0%';
    const accuracyTip =
      ts && ts.best_metric
        ? accuracy + ' is current best metric'
        : 'not determined';

    const strategies = this.props.info.strategies
      ? this.props.info.strategies
      : {};

    return (
      <div className="tab">
        <input
          className="tab-switch"
          type="checkbox"
          id={this.tabId}
          name="activelearning"
          value="activelearning"
          defaultChecked
        />
        <label className="tab-label" htmlFor={this.tabId}>
          Active Learning
        </label>
        <div className="tab-content">
          <table style={{ fontSize: 'smaller', width: '100%' }}>
            <tbody>
              <tr>
                <td>
                  <button
                    className="actionInput"
                    style={{backgroundColor:'lightgray'}}
                    onClick={this.onClickNextSample}
                  >
                    Next Sample
                  </button>
                </td>
                <td>
                  <button
                    className="actionInput"
                    style={{backgroundColor:'lightgray'}}
                    onClick={this.onClickUpdateModel}
                  >
                    {this.state.training ? 'Stop Training' : 'Update Model'}
                  </button>
                </td>
                <td>&nbsp;</td>
                <td>
                  <button
                    className="actionInput"
                    style={{backgroundColor:'lightgray'}}
                    onClick={this.onClickSubmitLabel}
                    disabled={!segmentId}
                  >
                    Submit Label
                  </button>
                </td>
              </tr>
            </tbody>
          </table>
          <br />

          <table className="actionInput">
            <tbody>
              <tr>
                <td>Strategy:</td>
                <td width="80%">
                  <select
                    className="actionInput"
                    onChange={this.onChangeStrategy}
                    value={this.state.strategy}
                  >
                    {Object.keys(strategies).map(a => (
                      <option key={a} name={a} value={a}>
                        {a}
                      </option>
                    ))}
                  </select>
                </td>
              </tr>
              <tr>
                <td colSpan="2">&nbsp;</td>
              </tr>
              <tr>
                <td>Annotated:</td>
                <td width="80%" title={activelearningTip}>
                  <div className="w3-round w3-light-grey w3-tiny">
                    <div
                      className="w3-round w3-container w3-blue w3-center"
                      style={{ backgroundColor:'white' }}
                    >
                      {activelearning}
                    </div>
                  </div>
                </td>
              </tr>
              <tr>
                <td>Training:</td>
                <td title={trainingTip}>
                  <div className="w3-round w3-light-grey w3-tiny">
                    <div
                      className="w3-round w3-container w3-orange w3-center"
                      style={{ backgroundColor:'white' }}
                    >
                      {training}
                    </div>
                  </div>
                </td>
              </tr>
              <tr>
                <td>Train Acc:</td>
                <td title={accuracyTip}>
                  <div className="w3-round w3-light-grey w3-tiny">
                    <div
                      className="w3-round w3-container w3-green w3-center"
                      style={{ backgroundColor:'white' }}
                    >
                      {accuracy}
                    </div>
                  </div>
                </td>
              </tr>
            </tbody>
          </table>
        </div>
      </div>
    );
  }
}<|MERGE_RESOLUTION|>--- conflicted
+++ resolved
@@ -142,21 +142,7 @@
       segments.push(segment) 
     }
 
-<<<<<<< HEAD
-    console.debug(metadata);
-
-    /* const segments = flattenLabelmaps(
-      getLabelMaps(this.props.viewConstants.element)
-    );
-
-    console.debug(segments); */
-
-    /* if (metadata.length !== segments.length + 1) {
-      console.warn('Segments and Metadata NOT matching; So Ignore');
-    } */
-=======
     const params = { label_info: segments };
->>>>>>> b6ea9ee6
 
     const image = this.props.viewConstants.SeriesInstanceUID;
 
@@ -184,86 +170,6 @@
       });
     }
   };
-<<<<<<< HEAD
-
-  /* onClickSubmitLabel = async () => {
-    // delete any scribbles segments,
-    // they are not needed anymore since this is final label
-    this.props.onDeleteSegmentByName('main_scribbles');
-    this.props.onDeleteSegmentByName('background_scribbles');
-    this.props.onDeleteSegmentByName('foreground_scribbles');
-
-    const { getters } = cornerstoneTools.getModule('segmentation');
-    const { labelmaps3D } = getters.labelmaps3D(
-      this.props.viewConstants.element
-    );
-    if (!labelmaps3D) {
-      console.info('LabelMap3D is empty.. so zero segments');
-      return;
-    }
-
-    this.notification.show({
-      title: 'MONAI Label',
-      message: 'Preparing the labelmap to submit',
-      type: 'info',
-      duration: 5000,
-    });
-
-    for (let i = 0; i < labelmaps3D.length; i++) {
-      const labelmap3D = labelmaps3D[i];
-      if (!labelmap3D) {
-        console.warn('Missing Label; so ignore');
-        continue;
-      }
-
-      const metadata = labelmap3D.metadata.data
-        ? labelmap3D.metadata.data
-        : labelmap3D.metadata;
-      if (!metadata || !metadata.length) {
-        console.warn('Missing Meta; so ignore');
-        continue;
-      }
-
-      console.debug(metadata);
-
-      const segments = flattenLabelmaps(
-        getLabelMaps(this.props.viewConstants.element)
-      );
-      console.debug(segments);
-
-      if (metadata.length !== segments.length + 1) {
-        console.warn('Segments and Metadata NOT matching; So Ignore');
-      }
-
-      const image = this.props.viewConstants.SeriesInstanceUID;
-      const label = new Blob([labelmap3D.buffer], {
-        type: 'application/octet-stream',
-      });
-      const params = { label_info: segments };
-
-      const response = await this.props
-        .client()
-        .save_label(image, label, params);
-
-      if (response.status !== 200) {
-        this.notification.show({
-          title: 'MONAI Label',
-          message: 'Failed to save label',
-          type: 'error',
-          duration: 5000,
-        });
-      } else {
-        this.notification.show({
-          title: 'MONAI Label',
-          message: 'Label submitted to server',
-          type: 'success',
-          duration: 2000,
-        });
-      }
-    }
-  }; */
-=======
->>>>>>> b6ea9ee6
 
   async componentDidMount() {
     const training = await this.props.client().is_train_running();
