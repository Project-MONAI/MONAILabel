--- conflicted
+++ resolved
@@ -60,10 +60,9 @@
         const color = selectedSegment.color;
 
         // get the active viewport toolGroup
-<<<<<<< HEAD
-        const { viewports, activeViewportId } =
+        const { viewports, activeViewportIndex } =
           viewportGridService.getState();
-        const viewport = viewports.get(activeViewportId);
+        const viewport = viewports[activeViewportIndex];
         const { viewportOptions } = viewport;
         const toolGroupId = viewportOptions.toolGroupId;
 
@@ -79,26 +78,6 @@
     };
   }
 
-=======
-        const { viewports, activeViewportIndex } =
-          viewportGridService.getState();
-        const viewport = viewports[activeViewportIndex];
-        const { viewportOptions } = viewport;
-        const toolGroupId = viewportOptions.toolGroupId;
-
-        toolGroupService.setToolConfiguration(toolGroupId, 'ProbeMONAILabel', {
-          customColor: `rgb(${color[0]}, ${color[1]}, ${color[2]})`,
-        });
-      });
-      subscriptions.push(unsubscribe);
-    });
-
-    this.unsubscribe = () => {
-      subscriptions.forEach((unsubscribe) => unsubscribe());
-    };
-  }
-
->>>>>>> b6ea9ee6
   componentWillUnmount() {
     this.unsubscribe();
   }
@@ -137,7 +116,6 @@
 
     const viewPort =
       cornerstoneViewportService.getCornerstoneViewportByIndex(0);
-<<<<<<< HEAD
 
     const pts = cornerstoneTools.annotation.state.getAnnotations(
       'ProbeMONAILabel',
@@ -148,21 +126,6 @@
     const { imageData } = viewPort.getImageData();
     const ijk = vec3.fromValues(0, 0, 0);
 
-    const pointsIJK = pointsWorld.map((world) =>
-      Math.round(imageData.worldToIndex(world, ijk))
-    );
-
-=======
-
-    const pts = cornerstoneTools.annotation.state.getAnnotations(
-      'ProbeMONAILabel',
-      viewPort.element
-    );
-
-    const pointsWorld = pts.map((pt) => pt.data.handles.points[0]);
-    const { imageData } = viewPort.getImageData();
-    const ijk = vec3.fromValues(0, 0, 0);
-
     // Rounding is not working
     /* const pointsIJK = pointsWorld.map((world) =>
       Math.round(imageData.worldToIndex(world, ijk))
@@ -172,7 +135,6 @@
       imageData.worldToIndex(world, ijk)
     );
 
->>>>>>> b6ea9ee6
     /* const roundPointsIJK = pointsIJK.map(ind => Math.round(ind)) */
 
     this.state.deepgrowPoints.set(segmentId, pointsIJK);
@@ -185,23 +147,8 @@
     /* if (!points.length) {
       return;
     }
-<<<<<<< HEAD
-
-    const currentPoint = points[points.length - 1];
-
-    const foreground = points;
-    /* const foreground = points
-      .filter(p => (is3D || p.z === currentPoint.z) && !p.data.ctrlKey)
-      .map(p => [p.x, p.y, p.z]); */
-
-    const background = [];
-    /* const background = points
-    .filter(p => (is3D || p.z === currentPoint.z) && p.data.ctrlKey)
-    .map(p => [p.x, p.y, p.z]); */
-=======
     
     const currentPoint = points[points.length - 1]; */
->>>>>>> b6ea9ee6
 
     const config = this.props.onOptionsConfig();
 
@@ -210,16 +157,6 @@
     const params =
       config && config.infer && config.infer[model] ? config.infer[model] : {};
 
-<<<<<<< HEAD
-    /* const cursor = viewConstants.element.style.cursor;
-    viewConstants.element.style.cursor = 'wait'; */
-
-    const response = await this.props
-      .client()
-      .deepgrow(model, image, foreground, background, params);
-
-    /* viewConstants.element.style.cursor = cursor; */
-=======
     // block the cursor while waiting for MONAI Label response?
 
     for (let l in labels){
@@ -240,7 +177,6 @@
     const response = await this.props
       .client()
       .infer(model, image, params);
->>>>>>> b6ea9ee6
 
 
     if (response.status !== 200) {
@@ -264,42 +200,6 @@
     this.props.servicesManager.services.segmentationService.remove('1') */
   };
 
-<<<<<<< HEAD
-  /* deepgrowClickEventHandler = async evt => {
-    if (!evt || !evt.detail) {
-      console.info('Not a valid event; So Ignore');
-      return;
-    }
-
-    const segmentId = this.state.segmentId
-      ? this.state.segmentId
-      : getFirstSegmentId(this.props.viewConstants.element);
-    if (segmentId && !this.state.segmentId) {
-      this.onSegmentSelected(segmentId);
-    }
-
-    if (!segmentId) {
-      this.notification.show({
-        title: 'MONAI Label',
-        message: 'Please create/select a label first',
-        type: 'warning',
-      });
-      return;
-    }
-
-    let points = this.state.deepgrowPoints.get(segmentId);
-    if (!points) {
-      points = [];
-      this.state.deepgrowPoints.set(segmentId, points);
-    }
-
-    const pointData = this.getPointData(evt);
-    points.push(pointData);
-    await this.onDeepgrow(this.state.model);
-  }; */
-
-=======
->>>>>>> b6ea9ee6
   getPointData = (evt) => {
     const { x, y, imageId } = evt.detail;
     const z = this.props.viewConstants.imageIdsToIndex.get(imageId);
@@ -320,35 +220,6 @@
   initPoints = (id) => {
     console.log('Initializing points');
   };
-<<<<<<< HEAD
-  /* initPoints = id => {
-    const pointsAll = this.state.deepgrowPoints;
-    const segmentId = !id ? this.state.segmentId : id;
-    if (!segmentId) {
-      return;
-    }
-
-    const points = pointsAll.get(segmentId);
-    if (!points) {
-      return;
-    }
-
-    const { element } = this.props.viewConstants;
-    for (let i = 0; i < points.length; i++) {
-      const enabledElement = cornerstone.getEnabledElement(element);
-      const oldImageId = enabledElement.image.imageId;
-
-      for (let i = 0; i < points.length; ++i) {
-        let { imageId, data } = points[i];
-        enabledElement.image.imageId = imageId;
-        cornerstoneTools.addToolState(element, 'DeepgrowProbe', data);
-      }
-      enabledElement.image.imageId = oldImageId;
-    }
-
-    // Refresh
-    cornerstone.updateImage(element);
-  }; */
 
   clearPoints = (id) => {
     cornerstoneTools.annotation.state
@@ -360,34 +231,6 @@
     console.log('Clearing all points');
   };
 
-  /* clearPoints = id => {
-    const pointsAll = this.state.deepgrowPoints;
-    const segmentId = !id ? this.state.segmentId : id;
-    if (!segmentId) {
-      return;
-    }
-
-    const points = pointsAll.get(segmentId);
-    if (!points) {
-      return;
-    }
-
-    const { element } = this.props.viewConstants;
-    const enabledElement = cornerstone.getEnabledElement(element);
-    const oldImageId = enabledElement.image.imageId;
-=======
->>>>>>> b6ea9ee6
-
-  clearPoints = (id) => {
-    cornerstoneTools.annotation.state
-      .getAnnotationManager()
-      .removeAllAnnotations();
-    this.props.servicesManager.services.cornerstoneViewportService
-      .getRenderingEngine()
-      .render();
-    console.log('Clearing all points');
-  };
-
   onSelectActionTab = (evt) => {
     this.props.onSelectActionTab(evt.currentTarget.value);
   };
@@ -397,11 +240,6 @@
       toolName: 'ProbeMONAILabel',
     });
     console.info('Here we activate the probe');
-<<<<<<< HEAD
-
-    /* this.state.deepgrowPoints */
-=======
->>>>>>> b6ea9ee6
 
   };
 
