--- conflicted
+++ resolved
@@ -22,10 +22,7 @@
   sopClassHandler:
     '@ohif/extension-cornerstone-dicom-seg.sopClassHandlerModule.dicom-seg',
   viewport: '@ohif/extension-cornerstone-dicom-seg.viewportModule.dicom-seg',
-<<<<<<< HEAD
-=======
   panel: '@ohif/extension-cornerstone-dicom-seg.panelModule.panelSegmentation',
->>>>>>> b6ea9ee6
 };
 
 /**
@@ -167,16 +164,10 @@
           return {
             id: ohif.layout,
             props: {
-<<<<<<< HEAD
-              rightPanelDefaultClosed: false,
-              leftPanels: [ohif.leftPanel],
-              rightPanels: [ohif.rightPanel],
-=======
               rightPanelDefaultClosed: true,
               /* leftPanelDefaultClosed: true, */
               leftPanels: [ohif.leftPanel], 
               rightPanels: [dicomSeg.panel, monailabel.monaiLabel],
->>>>>>> b6ea9ee6
               viewports: [
                 {
                   namespace: cornerstone.viewport,
