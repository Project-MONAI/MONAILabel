--- conflicted
+++ resolved
@@ -45,7 +45,6 @@
       { toolName: toolNames.StackScrollMouseWheel, bindings: [] },
     ],
     passive: [
-<<<<<<< HEAD
       { toolName: toolNames.CircleScissors },
       { toolName: toolNames.RectangleScissors },
       { toolName: toolNames.SphereScissors },
@@ -94,22 +93,6 @@
       { toolName: toolNames.StackScroll },
       { toolName: toolNames.Magnify },
       { toolName: toolNames.SegmentationDisplay },
-=======
-      { toolName: toolNames.Length },
-      { toolName: toolNames.ArrowAnnotate },
-      { toolName: toolNames.Bidirectional },
-      { toolName: toolNames.DragProbe },
-      { toolName: toolNames.EllipticalROI },
-      { toolName: toolNames.CircleROI },
-      { toolName: toolNames.RectangleROI },
-      { toolName: toolNames.StackScroll },
-      { toolName: toolNames.Angle },
-      { toolName: toolNames.CobbAngle },
-      { toolName: toolNames.PlanarFreehandROI },
-      { toolName: toolNames.Magnify },
-      { toolName: toolNames.SegmentationDisplay },
-      { toolName: toolNames.CalibrationLine },
->>>>>>> b6ea9ee6
       { toolName: 'ProbeMONAILabel' },
     ],
     // enabled
@@ -117,42 +100,7 @@
     disabled: [{ toolName: toolNames.ReferenceLines }],
   };
 
-<<<<<<< HEAD
   toolGroupService.createToolGroupAndAddTools(toolGroupId, tools);
-=======
-  const toolsConfig = {
-    [toolNames.ArrowAnnotate]: {
-      getTextCallback: (callback, eventDetails) =>
-        commandsManager.runCommand('arrowTextCallback', {
-          callback,
-          eventDetails,
-        }),
-
-      changeTextCallback: (data, eventDetails, callback) =>
-        commandsManager.runCommand('arrowTextCallback', {
-          callback,
-          data,
-          eventDetails,
-        }),
-    },
-
-    ['ProbeMONAILabel']: {
-      getTextCallback: (callback, eventDetails) =>
-        commandsManager.runCommand('setToolActive', {
-          toolName: 'ProbeMONAILabel',
-        }),
-
-      changeTextCallback: (data, eventDetails, callback) =>
-        commandsManager.runCommand('arrowTextCallback', {
-          callback,
-          data,
-          eventDetails,
-        }),
-    },
-  };
-
-  toolGroupService.createToolGroupAndAddTools(toolGroupId, tools, toolsConfig);
->>>>>>> b6ea9ee6
 }
 
 function initMPRToolGroup(extensionManager, toolGroupService, commandsManager) {
@@ -179,7 +127,6 @@
       { toolName: toolNames.StackScrollMouseWheel, bindings: [] },
     ],
     passive: [
-<<<<<<< HEAD
       { toolName: toolNames.CircleScissors },
       { toolName: toolNames.RectangleScissors },
       { toolName: toolNames.SphereScissors },
@@ -190,103 +137,43 @@
           activeStrategy: brushStrategies.CircularBrush,
         },
       },
-=======
-      { toolName: toolNames.Length },
-      { toolName: toolNames.ArrowAnnotate },
-      { toolName: toolNames.Bidirectional },
-      { toolName: toolNames.DragProbe },
-      { toolName: toolNames.EllipticalROI },
-      { toolName: toolNames.CircleROI },
-      { toolName: toolNames.RectangleROI },
-      { toolName: toolNames.StackScroll },
-      { toolName: toolNames.Angle },
-      { toolName: toolNames.CobbAngle },
-      { toolName: toolNames.PlanarFreehandROI },
+      {
+        toolName: brushInstanceNames.CircularEraser,
+        parentTool: 'Brush',
+        configuration: {
+          activeStrategy: brushStrategies.CircularEraser,
+        },
+      },
+      {
+        toolName: brushInstanceNames.SphereEraser,
+        parentTool: 'Brush',
+        configuration: {
+          activeStrategy: brushStrategies.SphereEraser,
+        },
+      },
+      {
+        toolName: brushInstanceNames.SphereBrush,
+        parentTool: 'Brush',
+        configuration: {
+          activeStrategy: brushStrategies.SphereBrush,
+        },
+      },
+      {
+        toolName: brushInstanceNames.ThresholdCircularBrush,
+        parentTool: 'Brush',
+        configuration: {
+          activeStrategy: brushStrategies.ThresholdCircularBrush,
+        },
+      },
+      {
+        toolName: brushInstanceNames.ThresholdSphereBrush,
+        parentTool: 'Brush',
+        configuration: {
+          activeStrategy: brushStrategies.ThresholdSphereBrush,
+        },
+      },
       { toolName: toolNames.SegmentationDisplay },
       { toolName: 'ProbeMONAILabel' },
-    ],
-    disabled: [
-      { toolName: toolNames.Crosshairs },
-      { toolName: toolNames.ReferenceLines },
-    ],
-
-    // enabled
-    // disabled
-  };
-
-  const toolsConfig = {
-    [toolNames.Crosshairs]: {
-      viewportIndicators: false,
-      autoPan: {
-        enabled: false,
-        panSize: 10,
-      },
-    },
-    [toolNames.ArrowAnnotate]: {
-      getTextCallback: (callback, eventDetails) =>
-        commandsManager.runCommand('arrowTextCallback', {
-          callback,
-          eventDetails,
-        }),
-
-      changeTextCallback: (data, eventDetails, callback) =>
-        commandsManager.runCommand('arrowTextCallback', {
-          callback,
-          data,
-          eventDetails,
-        }),
-    },
-  };
-
-  toolGroupService.createToolGroupAndAddTools('mpr', tools, toolsConfig);
-}
-
-function initVolume3DToolGroup(extensionManager, toolGroupService) {
-  const utilityModule = extensionManager.getModuleEntry(
-    '@ohif/extension-cornerstone.utilityModule.tools'
-  );
-
-  const { toolNames, Enums } = utilityModule.exports;
-
-  const tools = {
-    active: [
->>>>>>> b6ea9ee6
-      {
-        toolName: brushInstanceNames.CircularEraser,
-        parentTool: 'Brush',
-        configuration: {
-          activeStrategy: brushStrategies.CircularEraser,
-        },
-      },
-      {
-        toolName: brushInstanceNames.SphereEraser,
-        parentTool: 'Brush',
-        configuration: {
-          activeStrategy: brushStrategies.SphereEraser,
-        },
-      },
-      {
-        toolName: brushInstanceNames.SphereBrush,
-        parentTool: 'Brush',
-        configuration: {
-          activeStrategy: brushStrategies.SphereBrush,
-        },
-      },
-      {
-        toolName: brushInstanceNames.ThresholdCircularBrush,
-        parentTool: 'Brush',
-        configuration: {
-          activeStrategy: brushStrategies.ThresholdCircularBrush,
-        },
-      },
-      {
-        toolName: brushInstanceNames.ThresholdSphereBrush,
-        parentTool: 'Brush',
-        configuration: {
-          activeStrategy: brushStrategies.ThresholdSphereBrush,
-        },
-      },
-      { toolName: toolNames.SegmentationDisplay },
       { toolName: 'ProbeMONAILabel' },
     ],
     disabled: [
