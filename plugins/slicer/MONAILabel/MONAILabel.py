--- conflicted
+++ resolved
@@ -1155,25 +1155,17 @@
                 self.ui.inputSelector.setCurrentIndex(index)
                 return
 
-<<<<<<< HEAD
-            image_file = sample["path"]
-=======
             logging.info(sample)
             image_id = sample["id"]
             image_file = sample.get("path")
             image_name = sample.get("name", image_id)
             checksum = sample.get("checksum")
 
->>>>>>> db7ac156
             logging.info(f"Check if file exists/shared locally: {image_file}")
             if image_file and os.path.exists(image_file):
                 self._volumeNode = slicer.util.loadVolume(image_file)
             else:
-<<<<<<< HEAD
-                download_uri = f"{self.serverUrl()}/datastore/image?image={quote_plus(sample['id'])}"
-=======
                 download_uri = f"{self.serverUrl()}/datastore/image?image={quote_plus(image_id)}"
->>>>>>> db7ac156
                 logging.info(download_uri)
 
                 sampleDataLogic = SampleData.SampleDataLogic()
