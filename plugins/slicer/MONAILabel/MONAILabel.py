--- conflicted
+++ resolved
@@ -380,13 +380,8 @@
             self.dgNegativePointListNode,
             self.dgNegativePointListNodeObservers,
         )
-<<<<<<< HEAD
-        self.dgNegativeFiducialNode = None
+        self.dgNegativePointListNode = None
         self.onResetScribbles()
-=======
-        self.dgNegativePointListNode = None
-        self.onClearScribbles()
->>>>>>> ff581b25
 
     def resetPointList(self, markupsPlaceWidget, pointListNode, pointListNodeObservers):
         if markupsPlaceWidget.placeModeEnabled:
