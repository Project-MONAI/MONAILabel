--- conflicted
+++ resolved
@@ -1,18 +1,4 @@
 ## MONAILabel Plugin for 3D Slicer
-<img src="https://raw.githubusercontent.com/Project-MONAI/MONAILabel/main/plugins/slicer/MONAILabel/Screenshots/1.png" width="800"/>
-
-## Installing MONAILabel Plugin
-Pick one of the following options to install MONAILabel Plugin for 3D Slicer
-
-### Install 3D Slicer Preview Version with in-built Plugin
-
-- Download and Install [3D Slicer](https://download.slicer.org/) **Preview version**
-- Go to **View** -> **Extension Manager** -> **Active Learning** -> **MONAI Label**
-- Install MONAI Label plugin
-- _**Restart**_ 3D Slicer
-
-> To update the plugin to latest version, you have to uninstall existing 3D Slicer version and download + install
-> new preview version of 3D Slicer again.
 
 <img src="https://raw.githubusercontent.com/Project-MONAI/MONAILabel/main/plugins/slicer/MONAILabel/Screenshots/1.png" width="800"/>
 
@@ -36,12 +22,9 @@
 - Open 3D Slicer: Go to **Edit** -> **Application Settings** -> **Modules** -> **Additional Module Paths**
 - Add New Module Path: _<FULL_PATH>_/plugins/slicer/MONAILabel
 - _**Restart**_ 3D Slicer
-<<<<<<< HEAD
-=======
 
 ### Plugin Settings
 
 User can change some default behavior for the plugin.  
 Go to **Edit** -> **Application Settings** -> **MONAI Label**
-<img src="https://raw.githubusercontent.com/Project-MONAI/MONAILabel/main/plugins/slicer/MONAILabel/Screenshots/3.png" width="400"/>
->>>>>>> 8ad787c4
+<img src="https://raw.githubusercontent.com/Project-MONAI/MONAILabel/main/plugins/slicer/MONAILabel/Screenshots/3.png" width="400"/>